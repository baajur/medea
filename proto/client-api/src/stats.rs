//! [Spec][1] is quite new atm, and is poorly adopted by UA's.
//!
//! [`RTCStatsReport`][2] allows [maplike][3] operations. [entries()][4]
//! operation returns array of arrays, where first value is [`RTCStats.id`][5]
//! and second is actual [`RTCStats`][6].
//!
//! [1]: https://www.w3.org/TR/webrtc-stats/
//! [2]: https://www.w3.org/TR/webrtc/#rtcstatsreport-object
//! [3]: https://heycam.github.io/webidl/#idl-maplike
//! [4]: https://heycam.github.io/webidl/#es-map-entries
//! [5]: https://www.w3.org/TR/webrtc/#dom-rtcstats-id
//! [6]: https://www.w3.org/TR/webrtc/#dom-rtcstats

#![allow(clippy::module_name_repetitions)]

use std::{
    hash::{Hash, Hasher},
    time::{Duration, SystemTime},
};

use serde::{Deserialize, Serialize};

/// Enum with which you can try to deserialize some known enum and if it
/// isn't known, then unknown data will be stored as [`String`] in the
/// [`NonExhaustive::Unknown`] variant.
#[derive(Debug, Deserialize, Serialize, PartialEq, Clone, Hash)]
#[serde(untagged)]
pub enum NonExhaustive<T> {
    /// Will store known enum variant if it successfully deserialized.
    Known(T),

    /// Will store unknown enum variant with it's data as [`String`].
    Unknown(String),
}

/// A unique id that is associated with the object that was inspected to produce
/// [`RtcStat`] object.
///
/// Two [`RtcStat`]s objects, extracted from two different [`RTCStatsReport`]
/// objects, MUST have the same ID if they were produced by inspecting the same
/// underlying object.
///
/// [`RTCStatsReport`]: https://www.w3.org/TR/webrtc/#dom-rtcstatsreport
#[derive(Debug, Deserialize, Serialize, PartialEq, Clone, Hash)]
pub struct StatId(pub String);

/// Represents the [stats object] constructed by inspecting a specific
/// [monitored object].
///
/// [Full doc on W3C][1]
///
/// [stats object]: https://www.w3.org/TR/webrtc-stats/#dfn-stats-object
/// [monitored object]: https://www.w3.org/TR/webrtc-stats/#dfn-monitored-object
/// [1]: https://www.w3.org/TR/webrtc/#rtcstats-dictionary
#[derive(Debug, Deserialize, Serialize, PartialEq, Clone, Hash)]
pub struct RtcStat<T> {
    /// A unique id that is associated with the object that was inspected to
    /// produce this RTCStats object.
    pub id: StatId,

    /// The timestamp, of type [`HighResTimeStamp`], associated with
    /// this object. The time is relative to the UNIX epoch (Jan 1, 1970, UTC).
    /// For statistics that came from a remote source (e.g., from received RTCP
    /// packets), timestamp represents the time at which the information
    /// arrived at the local endpoint. The remote timestamp can be found in an
    /// additional field in an [`RtcStat`]-derived dictionary, if applicable.
    pub timestamp: HighResTimeStamp,

    /// Actual stats of this [`RtcStat`].
    ///
    /// All possible stats are described in the [`RtcStatsType`] enum.
    #[serde(flatten)]
<<<<<<< HEAD
    pub kind: Box<T>,
    transport_id: Option<String>,
=======
    pub stats: Box<T>,
>>>>>>> 59d3625d
}

/// Represents all known types of [`RtcStat`]s.
///
/// [List of all `RtcStat` types on W3C][1]
///
/// [1]: https://www.w3.org/TR/webrtc-stats/#rtctatstype-*
#[derive(Debug, Deserialize, Serialize, PartialEq, Clone, Hash)]
#[serde(tag = "type")]
#[serde(rename_all = "kebab-case")]
pub enum RtcStatsType {
    /// Statistics for a codec that is currently being used by RTP streams
    /// being sent or received by this `RTCPeerConnection` object. It is
    /// accessed by the [`RtcCodecStats`].
    #[cfg(feature = "unused")]
    Codec(RtcStat<RtcCodecStats>),

    /// Statistics for an inbound RTP stream that is currently received with
    /// this RTCPeerConnection object. It is accessed by the
    /// [`RtcInboundRtpStreamStats`].
    InboundRtp(RtcStat<RtcInboundRtpStreamStats>),

    /// Statistics for an outbound RTP stream that is currently sent with this
    /// `RTCPeerConnection` object. It is accessed by the
    /// [`RtcOutboundRtpStreamStats`].
    ///
    /// When there are multiple RTP streams connected to the same sender, such
    /// as when using simulcast or RTX, there will be one
    /// [`RtcOutboundRtpStreamStats`] per RTP stream, with distinct values of
    /// the "ssrc" attribute, and all these senders will have a reference to
    /// the same "sender" object (of type `RTCAudioSenderStats` or
    /// `RTCVideoSenderStats`) and "track" object (of type
    /// `RTCSenderAudioTrackAttachmentStats` or
    /// `RTCSenderVideoTrackAttachmentStats`).
    OutboundRtp(RtcStat<RtcOutboundRtpStreamStats>),

    /// Statistics for the remote endpoint's inbound RTP stream corresponding
    /// to an outbound stream that is currently sent with this
    /// `RTCPeerConnection` object. It is measured at the remote endpoint and
    /// reported in an RTCP Receiver Report (RR) or RTCP Extended Report (XR).
    RemoteInboundRtp(RtcStat<RemoteInboundRtpStreamStat>),

    /// Statistics for the remote endpoint's outbound RTP stream corresponding
    /// to an inbound stream that is currently received with this
    /// `RTCPeerConnection` object. It is measured at the remote endpoint and
    /// reported in an RTCP Sender Report (SR).
    RemoteOutboundRtp(RtcStat<RemoteOutboundRtpStreamStat>),

    /// Statistics for the media produced by a `MediaStreamTrack`that is
    /// currently attached to an `RTCRtpSender`. This reflects the media that
    /// is fed to the encoder; after `getUserMedia()` constraints have been
    /// applied (i.e. not the raw media produced by the camera).
    MediaSource(RtcStat<MediaSourceStat>),

    /// Statistics for a contributing source (CSRC) that contributed to an
    /// inbound RTP stream.
    #[cfg(feature = "unused")]
    Csrc(RtcStat<RtpContributingSourceStat>),

    /// Statistics related to the `RTCPeerConnection` object.
    #[cfg(feature = "unused")]
    PeerConnection(RtcStat<RtcPeerConnectionStat>),

    /// Statistics related to each RTCDataChannel id.
    #[cfg(feature = "unused")]
    DataChannel(RtcStat<DataChannelStat>),

    /// This is now obsolete. Contains statistics related to a specific
    /// MediaStream.
    #[cfg(feature = "unused")]
    Stream(RtcStat<MediaStreamStat>),

    /// Statistics related to a specific MediaStreamTrack's attachment to an
    /// RTCRtpSender and the corresponding media-level metrics.
    // maybe
    Track(RtcStat<TrackStat>),

    /// Statistics related to a specific `RTCRtpTransceiver`.
    #[cfg(feature = "unused")]
    Transceiver(RtcStat<RtcRtpTransceiverStats>),

    /// Statistics related to a specific `RTCRtpSender` and the corresponding
    /// media-level metrics.
    #[cfg(feature = "unused")]
    Sender(RtcStat<SenderStatsKind>),

    /// Statistics related to a specific receiver and the corresponding
    /// media-level metrics.
    #[cfg(feature = "unused")]
    Receiver(RtcStat<ReceiverStatsKind>),

    /// Transport statistics related to the `RTCPeerConnection` object.
    Transport(RtcStat<RtcTransportStats>),

    /// SCTP transport statistics related to an `RTCSctpTransport` object.
    // maybe
    SctpTransport(RtcStat<RtcSctpTransportStats>),

    /// ICE candidate pair statistics related to the `RTCIceTransport` objects.
    ///
    /// A candidate pair that is not the current pair for a transport is
    /// [deleted] when the `RTCIceTransport` does an ICE restart, at the time
    /// the state changes to "new". The candidate pair that is the current
    /// pair for a transport is deleted after an ICE restart when the
    /// `RTCIceTransport` switches to using a candidate pair generated from
    /// the new candidates; this time doesn't correspond to any other
    /// externally observable event.
    ///
    /// [deleted]: https://www.w3.org/TR/webrtc-stats/#dfn-deleted
    CandidatePair(RtcStat<RtcIceCandidatePairStats>),

    /// ICE local candidate statistics related to the `RTCIceTransport`
    /// objects.
    ///
    /// A local candidate is [deleted] when the `RTCIceTransport` does an ICE
    /// restart, and the candidate is no longer a member of any non-deleted
    /// candidate pair.
    ///
    /// [deleted]: https://www.w3.org/TR/webrtc-stats/#dfn-deleted
    LocalCandidate(RtcStat<RtcIceCandidateStats>),

    /// ICE remote candidate statistics related to the `RTCIceTransport`
    /// objects.
    ///
    /// A remote candidate is [deleted] when the `RTCIceTransport` does an ICE
    /// restart, and the candidate is no longer a member of any non-deleted
    /// candidate pair.
    ///
    /// [deleted]: https://www.w3.org/TR/webrtc-stats/#dfn-deleted
    RemoteCandidate(RtcStat<RtcIceCandidateStats>),

    /// Information about a certificate used by an `RTCIceTransport`.
    #[cfg(feature = "unused")]
    Certificate(RtcStat<RtcCertificateStats>),

    /// Information about the connection to an ICE server (e.g. STUN or TURN).
    #[cfg(feature = "unused")]
    IceServer(RtcStat<RtcIceServerStats>),

    /// Disabled or unknown variants of stats will be deserialized as
    /// [`RtcStatsType::Other`].
    #[serde(other)]
    Other,
}

/// This is now obsolete. Contains statistics related to a specific
/// `MediaStream`.
///
/// [`RtcStatsType::Stream`] variant.
///
/// [Full doc on W3C][1]
///
/// [1]: https://www.w3.org/TR/webrtc-stats/#idl-def-rtcmediastreamstats
#[derive(Debug, Deserialize, Serialize, PartialEq, Clone, Hash)]
#[serde(rename_all = "camelCase")]
#[cfg(feature = "unused")]
pub struct MediaStreamStat {
    /// `stream.id` property.
    #[serde(rename = "streamIdentifier")]
    pub stream_id: String,

    /// This is the id of the stats object, not the `track.id`.
    pub track_ids: Vec<String>,
}

/// Statistics related to each RTCDataChannel id.
///
/// [`RtcStatsType::DataChannel`] variant.
///
/// [Full doc on W3C][1]
///
/// [1]: https://www.w3.org/TR/webrtc-stats/#dcstats-dict*
#[derive(Debug, Deserialize, Serialize, PartialEq, Clone, Hash)]
#[serde(rename_all = "camelCase")]
#[cfg(feature = "unused")]
pub struct DataChannelStat {
    /// The "label" value of the [`RTCDataChannel`] object.
    ///
    /// [`RTCDataChannel`]:
    /// https://www.w3.org/TR/webrtc-stats/#dfn-rtcdatachannel
    pub label: Option<String>,

    /// The "protocol" value of the [`RTCDataChannel`] object.
    ///
    /// [`RTCDataChannel`]:
    /// https://www.w3.org/TR/webrtc-stats/#dfn-rtcdatachannel
    pub protocol: Option<Protocol>,

    /// The "id" attribute of the [`RTCDataChannel`] object.
    ///
    /// [`RTCDataChannel`]:
    /// https://www.w3.org/TR/webrtc-stats/#dfn-rtcdatachannel
    #[serde(rename = "dataChannelIdentifier")]
    pub data_channel_id: Option<u64>,

    /// A [stats object reference][1] for the transport used to carry this
    /// datachannel.
    ///
    /// [1]: https://www.w3.org/TR/webrtc-stats/#dfn-stats-object-reference
    pub transport_id: Option<String>,

    /// The "readyState" value of the [`RTCDataChannel`] object.
    ///
    /// [`RTCDataChannel`]:
    /// https://www.w3.org/TR/webrtc-stats/#dfn-rtcdatachannel
    pub state: Option<DataChannelState>,

    /// Represents the total number of API "message" events sent.
    pub messages_sent: Option<u64>,

    /// Represents the total number of payload bytes sent on this
    /// [`RTCDataChannel`], i.e., not including headers or padding.
    ///
    /// [`RTCDataChannel`]:
    /// https://www.w3.org/TR/webrtc-stats/#dfn-rtcdatachannel
    pub bytes_sent: Option<u64>,

    /// Represents the total number of API "message" events received.
    pub messages_received: Option<u64>,

    /// Represents the total number of bytes received on this
    /// [`RTCDataChannel`], i.e., not including headers or padding.
    ///
    /// [`RTCDataChannel`]:
    /// https://www.w3.org/TR/webrtc-stats/#dfn-rtcdatachannel
    pub bytes_received: Option<u64>,
}

/// Stores known [`KnownDataChannelState`] (as [`NonExhaustive::Known`] enum
/// variant) or unknown state (as [`NonExhaustive::Unknown`] enum variant).
pub type DataChannelState = NonExhaustive<KnownDataChannelState>;

/// Indicates the state of the data channel's underlying data connection.
#[derive(Debug, Deserialize, Serialize, PartialEq, Clone, Hash)]
#[serde(rename_all = "kebab-case")]
pub enum KnownDataChannelState {
    /// The user agent is attempting to establish the underlying data
    /// transport. This is the initial state of an [`RTCDataChannel`]
    /// object, whether created with [`createDataChannel`], or dispatched
    /// as a part of an [`RTCDataChannelEvent`].
    ///
    /// [`RTCDataChannel`]: https://www.w3.org/TR/webrtc/#dom-rtcdatachannel
    /// [`createDataChannel`]:
    /// https://www.w3.org/TR/webrtc/#dom-peerconnection-createdatachannel
    /// [`RTCDataChannelEvent`]:
    /// https://www.w3.org/TR/webrtc/#dom-rtcdatachannelevent
    Connecting,

    /// The [underlying data transport][1] is established and communication is
    /// possible.
    ///
    /// [1]: https://www.w3.org/TR/webrtc/#dfn-data-transport
    Open,

    /// The [`procedure`] to close down the [underlying data transport][1] has
    /// started.
    ///
    /// [`procedure`]:
    /// https://www.w3.org/TR/webrtc/#data-transport-closing-procedure
    /// [1]: https://www.w3.org/TR/webrtc/#dfn-data-transport
    Closing,

    /// The [underlying data transport][1] has been [`closed`] or could not be
    /// established.
    ///
    /// [1]: https://www.w3.org/TR/webrtc/#dfn-data-transport
    /// [`closed`]: https://www.w3.org/TR/webrtc/#dom-rtcdatachannelstate-closed
    Closed,
}

/// Stats for the [`RTCPeerConnection`] object.
///
/// [`RtcStatsType::PeerConnection`] variant.
///
/// [Full doc on W3C][1]
///
/// [`RTCPeerConnection`]:
/// https://developer.mozilla.org/en-US/docs/Web/API/RTCPeerConnection
/// [1]: https://www.w3.org/TR/webrtc-stats/#pcstats-dict*
#[derive(Debug, Deserialize, Serialize, PartialEq, Clone, Hash)]
#[serde(rename_all = "camelCase")]
#[cfg(feature = "unused")]
pub struct RtcPeerConnectionStat {
    /// Represents the number of unique `DataChannel`s that have entered the
    /// "open" state during their lifetime.
    pub data_channels_opened: Option<u64>,

    /// Represents the number of unique `DataChannel`s that have left the
    /// "open" state during their lifetime (due to being closed by either
    /// end or the underlying transport being closed). `DataChannel`s that
    /// transition from "connecting" to "closing" or "closed" without ever
    /// being "open" are not counted in this number.
    pub data_channels_closed: Option<u64>,

    /// Represents the number of unique `DataChannel`s returned from a
    /// successful `createDataChannel()` call on the `RTCPeerConnection`.
    /// If the underlying data transport is not established, these may be
    /// in the "connecting" state.
    pub data_channels_requested: Option<u64>,

    /// Represents the number of unique `DataChannel`s signaled in a
    /// "datachannel" event on the `RTCPeerConnection`.
    pub data_channels_accepted: Option<u64>,
}

/// Statistics for a contributing source (CSRC) that contributed to an
/// inbound RTP stream.
///
/// [`RtcStatsType::Csrc`] variant.
///
/// [Full doc on W3C][1]
///
/// [1]: https://www.w3.org/TR/webrtc-stats/#contributingsourcestats-dict*
#[derive(Debug, Deserialize, Serialize, PartialEq, Clone, Hash)]
#[serde(rename_all = "camelCase")]
#[cfg(feature = "unused")]
pub struct RtpContributingSourceStat {
    /// The SSRC identifier of the contributing source represented by this
    /// stats object, as defined by [RFC3550]. It is a 32-bit unsigned integer
    /// that appears in the CSRC list of any packets the relevant source
    /// contributed to.
    ///
    /// [RFC3550]: https://www.w3.org/TR/webrtc-stats/#bib-rfc3550
    pub contributor_ssrc: Option<u32>,

    /// The ID of the [`RTCInboundRtpStreamStats`] object representing the
    /// inbound RTP stream that this contributing source is contributing to.
    ///
    /// [`RTCInboundRtpStreamStats`]:
    /// https://www.w3.org/TR/webrtc-stats/#dom-rtcinboundrtpstreamstats
    pub inbound_rtp_stream_id: Option<String>,

    /// The total number of RTP packets that this contributing source
    /// contributed to. This value is incremented each time a packet is counted
    /// by [`RTCInboundRtpStreamStats.packetsReceived`], and the packet's CSRC
    /// list (as defined by [RFC3550] section 5.1) contains the SSRC identifier
    /// of this contributing source, [`contributorSsrc`].
    ///
    /// [`RTCInboundRtpStreamStats.packetsReceived`]:
    /// https://tinyurl.com/rreuf49
    /// [`contributorSsrc`]: https://tinyurl.com/tf8c7j4
    pub packets_contributed_to: Option<u64>,

    /// Present if the last received RTP packet that this source contributed to
    /// contained an [RFC6465] mixer-to-client audio level header extension.
    /// The value of `audioLevel` is between `0..1` (linear), where `1.0`
    /// represents `0 dBov`, `0` represents silence, and `0.5` represents
    /// approximately `6 dBSPL` change in the sound pressure level from 0
    /// dBov. The [RFC6465] header extension contains values in the range
    /// `0..127`, in units of `-dBov`, where `127` represents silence. To
    /// convert these values to the linear `0..1` range of `audioLevel`, a
    /// value of `127` is converted to `0`, and all other values are
    /// converted using the equation: `f(rfc6465_level) =
    /// 10^(-rfc6465_level/20)`.
    ///
    /// [RFC6465]: https://www.w3.org/TR/webrtc-stats/#bib-rfc6465
    pub audio_level: Option<Float>,
}

/// Statistics for the remote endpoint's outbound RTP stream corresponding
/// to an inbound stream that is currently received with this
/// `RTCPeerConnection` object. It is measured at the remote endpoint and
/// reported in an RTCP Sender Report (SR).
///
/// [`RtcStatsType::RemoteOutbountRtp`] variant.
///
/// [Full doc on W3C][1]
///
/// [1]: https://www.w3.org/TR/webrtc-stats/#remoteoutboundrtpstats-dict*
#[derive(Debug, Deserialize, Serialize, PartialEq, Clone, Hash)]
#[serde(rename_all = "camelCase")]
pub struct RemoteOutboundRtpStreamStat {
    /// The `localId` is used for looking up the local
    /// [`RTCInboundRtpStreamStats`] object for the same SSRC.
    ///
    /// [`RTCInboundRtpStreamStats`]:
    /// https://www.w3.org/TR/webrtc-stats/#dom-rtcinboundrtpstreamstats
    pub local_id: Option<String>,

    /// `remoteTimestamp`, of type `DOMHighResTimeStamp` [HIGHRES-TIME],
    /// represents the remote timestamp at which these statistics were sent by
    /// the remote endpoint. This differs from timestamp, which represents the
    /// time at which the statistics were generated or received by the local
    /// endpoint. The remoteTimestamp, if present, is derived from the NTP
    /// timestamp in an RTCP Sender Report (SR) block, which reflects the
    /// remote endpoint's clock. That clock may not be synchronized with the
    /// local clock.
    ///
    /// [HIGRES-TIME]: https://www.w3.org/TR/webrtc-stats/#bib-highres-time
    pub remote_timestamp: Option<HighResTimeStamp>,

    /// Represents the total number of RTCP SR blocks sent for this SSRC.
    pub reports_sent: Option<u64>,
}

/// Statistics for the remote endpoint's inbound RTP stream corresponding
/// to an outbound stream that is currently sent with this
/// `RTCPeerConnection` object. It is measured at the remote endpoint and
/// reported in an RTCP Receiver Report (RR) or RTCP Extended Report (XR).
///
/// [`RtcStatsType::RemoteInboundRtp`] variant.
///
/// [Full doc on W3C][1]
///
/// [1]: https://www.w3.org/TR/webrtc-stats/#dom-rtcinboundrtpstreamstats
#[derive(Debug, Deserialize, Serialize, PartialEq, Clone, Hash)]
#[serde(rename_all = "camelCase")]
pub struct RemoteInboundRtpStreamStat {
    /// The `localId` is used for looking up the local
    /// [`RTCOutboundRtpStreamStats`] object for the same SSRC.
    ///
    /// [`RTCOutBoundRtpStreamStats`]:
    /// https://www.w3.org/TR/webrtc-stats/#dom-rtcoutboundrtpstreamstats
    pub local_id: Option<String>,

    /// Estimated round trip time for this SSRC based on the RTCP timestamps in
    /// the RTCP Receiver Report (RR) and measured in seconds. Calculated as
    /// defined in section 6.4.1. of [RFC3550]. If no RTCP Receiver Report is
    /// received with a DLSR value other than 0, the round trip time is left
    /// undefined.
    ///
    /// [RFC3550]: https://www.w3.org/TR/webrtc-stats/#bib-rfc3550
    pub round_trip_time: Option<HighResTimeStamp>,

    /// The fraction packet loss reported for this SSRC. Calculated as defined
    /// in [RFC3550] section 6.4.1 and Appendix A.3.
    ///
    /// [RFC3550]: https://www.w3.org/TR/webrtc-stats/#bib-rfc3550
    pub fraction_lost: Option<Float>,

    /// Represents the total number of RTCP RR blocks received for this SSRC.
    pub reports_received: Option<u64>,

    /// Represents the total number of RTCP RR blocks received for this SSRC
    /// that contain a valid round trip time. This counter will increment if
    /// the roundTripTime is undefined.
    pub round_trip_time_measurements: Option<Float>,
}

/// An RTCRtpTransceiverStats stats object represents an RTCRtpTransceiver of
/// an RTCPeerConnection.
///
/// It appears as soon as the monitored RTCRtpTransceiver object is created,
/// such as by invoking addTransceiver, addTrack or setRemoteDescription.
/// RTCRtpTransceiverStats objects can only be deleted if the corresponding
/// RTCRtpTransceiver is removed - this can only happen if a remote description
/// is rolled back.
///
/// [`RtcStatsType::Transceiver`] variant.
///
/// [Full doc on W3C][1]
///
/// [1]: https://www.w3.org/TR/webrtc-stats/#transceiver-dict*
#[derive(Debug, Deserialize, Serialize, PartialEq, Clone, Hash)]
#[serde(rename_all = "camelCase")]
#[cfg(feature = "unused")]
pub struct RtcRtpTransceiverStats {
    /// The identifier of the stats object representing the RTCRtpSender
    /// [associated with the `RTCRtpTransceiver`][1] represented by this stats
    /// object.
    ///
    /// [1]: https://w3c.github.io/webrtc-pc/#dom-rtcrtptransceiver-sender
    pub sender_id: Option<String>,

    /// The identifier of the stats object representing the RTCRtpReceiver
    /// [associated with the `RTCRtpTransceiver`][1] represented by this stats
    /// object.
    ///
    /// [1]: https://w3c.github.io/webrtc-pc/#dom-rtcrtptransceiver-receiver
    pub receiver_id: Option<String>,

    /// If the RTCRtpTransceiver that this stats object represents has a `mid`
    /// value that is not null, this is that value, otherwise this value is
    /// undefined.
    pub mid: Option<String>,
}

/// An [`RtcSctpTransportStats`] object represents the stats corresponding to an
/// `RTCSctpTransport`.
///
/// [`RtcStatsType::SctpTransport`] variant.
///
/// [Full doc on W3C][1]
///
/// [1]: https://www.w3.org/TR/webrtc-stats/#sctptransportstats-dict*
#[derive(Debug, Deserialize, Serialize, PartialEq, Clone, Hash)]
#[serde(rename_all = "camelCase")]
pub struct RtcSctpTransportStats {
    /// The latest smoothed round-trip time value, corresponding to
    /// `spinfo_srtt` defined in [RFC6458] but converted to seconds. If
    /// there has been no round-trip time measurements yet, this value is
    /// undefined.
    ///
    /// [RFC6458]: https://www.w3.org/TR/webrtc-stats/#bib-rfc6458
    pub smoothed_round_trip_time: Option<HighResTimeStamp>,
}

/// An [`RtcTransportStats`] object represents the stats corresponding to an
/// [`RTCDtlsTransport`] and its underlying [`RTCIceTransport`]. When RTCP
/// multiplexing is used, one transport is used for both RTP and RTCP.
/// Otherwise, RTP and RTCP will be sent on separate transports, and
/// `rtcpTransportStatsId` can be used to pair the resulting
/// [`RtcTransportStats`] objects. Additionally, when bundling is used, a single
/// transport will be used for all [`MediaStreamTrack`]s in the bundle group. If
/// bundling is not used, different [`MediaStreamTrack`] will use different
/// transports. RTCP multiplexing and bundling are described in [WEBRTC].
///
/// [`RtcStatsType::Transport`] variant.
///
/// [Full doc on W3C][1]
///
/// [1]: https://www.w3.org/TR/webrtc-stats/#transportstats-dict*
/// [`RTCDtlsTransport`]:
/// https://www.w3.org/TR/webrtc-stats/#dfn-rtcdtlstransport
/// [`RTCIceTransport`]: https://www.w3.org/TR/webrtc-stats/#dfn-rtcicetransport
/// [`MediaStreamTrack`]:
/// https://www.w3.org/TR/webrtc-stats/#dfn-mediastreamtrack
/// [WEBRTC]: https://www.w3.org/TR/webrtc-stats/#bib-webrtc
#[derive(Debug, Deserialize, Serialize, PartialEq, Clone, Hash)]
#[serde(rename_all = "camelCase")]
pub struct RtcTransportStats {
    /// Represents the total number of packets sent over this transport.
    pub packets_sent: Option<u64>,

    /// Represents the total number of packets received on this transport.
    pub packets_received: Option<u64>,

    /// Represents the total number of payload bytes sent on this
    /// `PeerConnection`, i.e., not including headers or padding.
    pub bytes_sent: Option<u64>,

    /// Represents the total number of bytes received on this PeerConnection,
    /// i.e., not including headers or padding.
    pub bytes_received: Option<u64>,

    /// Set to the current value of the "role" attribute of the underlying
    /// RTCDtlsTransport's "transport".
    pub ice_role: Option<IceRole>,
}

/// Variants of ICE roles.
///
/// More info in the [RFC5245].
///
/// [RFC5245]: https://tools.ietf.org/html/rfc5245
#[derive(Debug, Deserialize, Serialize, PartialEq, Clone, Hash)]
#[serde(rename_all = "camelCase")]
pub enum IceRole {
    /// An agent whose role as defined by [ICE], Section 3, has not yet been
    /// determined.
    ///
    /// [ICE]: https://www.w3.org/TR/webrtc/#bib-ice
    Unknown,

    /// A controlling agent as defined by [ICE], Section 3.
    ///
    /// [ICE]: https://www.w3.org/TR/webrtc/#bib-ice
    Controlling,

    /// A controlled agent as defined by [ICE], Section 3.
    ///
    /// [ICE]: https://www.w3.org/TR/webrtc/#bib-ice
    Controlled,
}

/// Statistics related to a specific `RTCRtpSender` and the corresponding
/// media-level metrics.
///
/// [`RtcStatsType::Sender`] variant.
///
/// [Full doc on W3C][1]
///
/// [1]: https://www.w3.org/TR/webrtc-stats/#dom-rtcstatstype-sender
#[derive(Debug, Deserialize, Serialize, PartialEq, Clone, Hash)]
#[serde(tag = "kind")]
#[serde(rename_all = "camelCase")]
#[cfg(feature = "unused")]
pub enum SenderStatsKind {
    /// Represents [`RTCAudioSenderStats`] object.
    ///
    /// [`RTCAudioSenderStats`]:
    /// https://www.w3.org/TR/webrtc-stats/#obsolete-rtcaudiosenderstats-members
    Audio { media_source_id: Option<String> },

    /// Represents [`RTCVideoSenderStats`] object.
    ///
    /// [`RTCVideoSenderStats`]:
    /// https://www.w3.org/TR/webrtc-stats/#obsolete-rtcvideosenderstats-members
    Video { media_source_id: Option<String> },
}

/// Statistics related to a specific receiver and the corresponding
/// media-level metrics.
///
/// [`RtcStatsType::Receiver`] variant.
///
/// [Full doc on W3C][1]
///
/// [1]: https://www.w3.org/TR/webrtc-stats/#dom-rtcstatstype-receiver
#[derive(Debug, Deserialize, Serialize, PartialEq, Clone, Hash)]
#[serde(tag = "kind")]
#[serde(rename_all = "camelCase")]
#[cfg(feature = "unused")]
pub enum ReceiverStatsKind {
    /// Represents [`RTCAudioReceiverStats`] object.
    ///
    /// [`RTCAudioReceiverStats`]:
    /// https://www.w3.org/TR/webrtc-stats/#dom-rtcaudioreceiverstats
    Audio {},

    /// Represents [`RTCVideoReceiverStats`] object.
    ///
    /// [`RTCVideoReceiverStats`]:
    /// https://www.w3.org/TR/webrtc-stats/#rvststats-dict*
    Video {},
}

/// ICE candidate pair statistics related to the `RTCIceTransport` objects.
///
/// A candidate pair that is not the current pair for a transport is
/// [deleted] when the `RTCIceTransport` does an ICE restart, at the time
/// the state changes to "new". The candidate pair that is the current
/// pair for a transport is deleted after an ICE restart when the
/// `RTCIceTransport` switches to using a candidate pair generated from
/// the new candidates; this time doesn't correspond to any other
/// externally observable event.
///
/// [`RtcStatsType::CandidatePair`] variant.
///
/// [Full doc on W3C][1]
///
/// [1]: https://www.w3.org/TR/webrtc-stats/#candidatepair-dict*
/// [deleted]: https://www.w3.org/TR/webrtc-stats/#dfn-deleted
#[derive(Debug, Deserialize, Serialize, PartialEq, Clone, Hash)]
#[serde(rename_all = "camelCase")]
pub struct RtcIceCandidatePairStats {
    /// Represents the state of the checklist for the local and remote
    /// candidates in a pair.
    pub state: IceCandidatePairState,

    /// Related to updating the nominated flag described in Section 7.1.3.2.4
    /// of [RFC5245].
    ///
    /// [RFC5245]: https://www.w3.org/TR/webrtc-stats/#bib-rfc5245
    pub nominated: bool,

    /// Represents the total number of payload bytes sent on this candidate
    /// pair, i.e., not including headers or padding.
    pub bytes_sent: u64,

    /// Represents the total number of payload bytes received on this candidate
    /// pair, i.e., not including headers or padding.
    pub bytes_received: u64,

    /// Represents the sum of all round trip time measurements in seconds since
    /// the beginning of the session, based on STUN connectivity check
    /// [STUN-PATH-CHAR] responses (responsesReceived), including those that
    /// reply to requests that are sent in order to verify consent [RFC7675].
    /// The average round trip time can be computed from `totalRoundTripTime`
    /// by dividing it by `responsesReceived`.
    ///
    /// [STUN-PATH-CHAR]: https://www.w3.org/TR/webrtc-stats/#bib-stun-path-char
    /// [RFC7675]: https://www.w3.org/TR/webrtc-stats/#bib-rfc7675
    pub total_round_trip_time: Option<HighResTimeStamp>,

    /// Represents the latest round trip time measured in seconds, computed
    /// from both STUN connectivity checks [STUN-PATH-CHAR], including those
    /// that are sent for consent verification [RFC7675].
    ///
    /// [STUN-PATH-CHAR]: https://www.w3.org/TR/webrtc-stats/#bib-stun-path-char
    /// [RFC7675]: https://www.w3.org/TR/webrtc-stats/#bib-rfc7675
    pub current_round_trip_time: Option<HighResTimeStamp>,

    /// It is calculated by the underlying congestion control by combining the
    /// available bitrate for all the outgoing RTP streams using this candidate
    /// pair. The bitrate measurement does not count the size of the IP or
    /// other transport layers like TCP or UDP. It is similar to the TIAS
    /// defined in [RFC3890], i.e., it is measured in bits per second and the
    /// bitrate is calculated over a 1 second window.
    ///
    /// Implementations that do not calculate a sender-side estimate MUST leave
    /// this undefined. Additionally, the value MUST be undefined for candidate
    /// pairs that were never used. For pairs in use, the estimate is normally
    /// no lower than the bitrate for the packets sent at
    /// `lastPacketSentTimestamp`, but might be higher. For candidate pairs
    /// that are not currently in use but were used before, implementations
    /// MUST return undefined.
    ///
    /// [RFC3890]: https://www.w3.org/TR/webrtc-stats/#bib-rfc3890
    pub available_outgoing_bitrate: Option<u64>,
}

/// Each candidate pair in the check list has a foundation and a state.
/// The foundation is the combination of the foundations of the local and
/// remote candidates in the pair.  The state is assigned once the check
/// list for each media stream has been computed.  There are five
/// potential values that the state can have.
#[derive(Debug, Deserialize, Serialize, PartialEq, Clone, Hash)]
#[serde(rename_all = "kebab-case")]
pub enum KnownIceCandidatePairState {
    /// A check has not been performed for this pair, and can be
    /// performed as soon as it is the highest-priority Waiting pair on
    /// the check list.
    Waiting,

    /// A check has been sent for this pair, but the transaction
    /// is in progress.
    InProgress,

    /// A check for this pair was already done and produced a
    /// successful result.
    Succeeded,

    /// A check for this pair was already done and failed, either never
    /// producing any response or producing an unrecoverable failure
    /// response.
    Failed,

    /// A check for this pair hasn't been performed, and it can't
    /// yet be performed until some other check succeeds, allowing this
    /// pair to unfreeze and move into the Waiting state.
    Frozen,
}

/// Stores known [`KnownIceCandidatePairState`] (as [`NonExhaustive::Known`]
/// enum variant) or unknown state (as [`NonExhaustive::Unknown`] enum variant).
pub type IceCandidatePairState = NonExhaustive<KnownIceCandidatePairState>;

/// Known protocols used in the WebRTC.
#[derive(Debug, Deserialize, Serialize, PartialEq, Clone, Hash)]
#[serde(rename_all = "lowercase")]
pub enum KnownProtocol {
    /// User Datagram Protocol.
    ///
    /// [Wiki][1]
    ///
    /// [1]: https://en.wikipedia.org/wiki/User_Datagram_Protocol
    Udp,

    /// Transmission Control Protocol
    ///
    /// [Wiki][1]
    ///
    /// [1]: https://en.wikipedia.org/wiki/Transmission_Control_Protocol
    Tcp,
}

/// Stores known [`KnownProtocol`] (as [`NonExhaustive::Known`] enum
/// variant) or unknown state (as [`NonExhaustive::Unknown`] enum variant).
pub type Protocol = NonExhaustive<KnownProtocol>;

/// The `RTCIceCandidateType` represents the type of the ICE candidate, as
/// defined in [ICE] section 15.1.
///
/// [ICE]: https://www.w3.org/TR/webrtc/#bib-ice
#[derive(Debug, Deserialize, Serialize, PartialEq, Clone, Hash)]
#[serde(rename_all = "lowercase")]
pub enum KnownCandidateType {
    /// A host candidate, as defined in Section 4.1.1.1 of [ICE].
    ///
    /// [ICE]: https://www.w3.org/TR/webrtc/#bib-ice
    Host,

    /// A server reflexive candidate, as defined in Section 4.1.1.2 of [ICE].
    ///
    /// [ICE]: https://www.w3.org/TR/webrtc/#bib-ice
    Srlfx,

    /// A peer reflexive candidate, as defined in Section 4.1.1.2 of [ICE].
    ///
    /// [ICE]: https://www.w3.org/TR/webrtc/#bib-ice
    Prflx,

    /// A relay candidate, as defined in Section 7.1.3.2.1 of [ICE].
    ///
    /// [ICE]: https://www.w3.org/TR/webrtc/#bib-ice
    Relay,
}

/// Stores known [`KnownCandidateType`] (as [`NonExhaustive::Known`] enum
/// variant) or unknown state (as [`NonExhaustive::Unknown`] enum variant).
pub type CandidateType = NonExhaustive<KnownCandidateType>;

/// Fields which should be in the [`RtcStat`] of
/// [`RtcStatsType::InboundRtp`] type based on `mediaType`.
#[derive(Debug, Deserialize, Serialize, PartialEq, Clone, Hash)]
#[serde(rename_all = "camelCase")]
#[serde(tag = "mediaType")]
pub enum RtcInboundRtpStreamMediaType {
    /// Will be deserialized when `mediaType` is `audio`.
    Audio {
        /// Whether the last RTP packet whose frame was delivered to the
        /// `RTCRtpReceiver`'s `MediaStreamTrack` for playout contained voice
        /// activity or not based on the presence of the V bit in the extension
        /// header, as defined in [RFC6464].
        ///
        /// [RFC6464]: https://www.w3.org/TR/webrtc-stats/#bib-rfc6464
        voice_activity_flag: Option<bool>,

        /// The total number of samples that have been received on this RTP
        /// stream. This includes `concealedSamples`.
        total_samples_received: Option<u64>,

        /// The total number of samples that are concealed samples. A concealed
        /// sample is a sample that was replaced with synthesized samples
        /// generated locally before being played out. Examples of samples that
        /// have to be concealed are samples from lost packets (reported in
        /// `packetsLost`) or samples from packets that arrive too late to be
        /// played out (reported in `packetsDiscarded`).
        concealed_samples: Option<u64>,

        /// The total number of concealed samples inserted that are "silent".
        /// Playing out silent samples results in silence or comfort noise.
        /// This is a subset of `concealedSamples`.
        silent_concealed_samples: Option<u64>,

        /// Represents the audio level of the receiving track.
        audio_level: Option<Float>,

        /// Represents the audio energy of the receiving track.
        total_audio_energy: Option<Float>,

        /// Represents the audio duration of the receiving track. For audio
        /// durations of tracks attached locally, see RTCAudioSourceStats
        /// instead.
        total_samples_duration: Option<HighResTimeStamp>,
    },

    /// Will be deserialized when `mediaType` is `video`.
    Video {
        /// It represents the total number of frames correctly decoded for this
        /// RTP stream, i.e., frames that would be displayed if no frames are
        /// dropped.
        frames_decoded: Option<u64>,

        /// It represents the total number of key frames, such as key frames in
        /// VP8 [RFC6386] or IDR-frames in H.264 [RFC6184], successfully
        /// decoded for this RTP media stream. This is a subset of
        /// framesDecoded. `framesDecoded - keyFramesDecoded` gives you the
        /// number of delta frames decoded.
        ///
        /// [RFC6385]: https://www.w3.org/TR/webrtc-stats/#bib-rfc6386
        /// [RFC6184]: https://www.w3.org/TR/webrtc-stats/#bib-rfc6184
        key_frames_decoded: Option<u64>,

        /// Represents the width of the last decoded frame. Before the first
        /// frame is decoded this attribute is missing.
        frame_width: Option<u64>,

        /// Represents the height of the last decoded frame. Before the first
        /// frame is decoded this attribute is missing.
        frame_height: Option<u64>,

        /// Sum of the interframe delays in seconds between consecutively
        /// decoded frames, recorded just after a frame has been decoded.
        total_inter_frame_delay: Option<Float>,

        /// The number of decoded frames in the last second.
        #[serde(rename = "framesPerSecond")]
        fps: Option<u64>,

        /// Represents the bit depth per pixel of the last decoded frame.
        /// Typical values are 24, 30, or 36 bits. Before the first frame is
        /// decoded this attribute is missing.
        frame_bit_depth: Option<u64>,

        /// Count the total number of Full Intra Request (FIR) packets sent by
        /// this receiver.
        fir_count: Option<u64>,

        /// Count the total number of Picture Loss Indication (PLI) packets
        /// sent by this receiver.
        pli_count: Option<u64>,

        /// Count the total number of Slice Loss Indication (SLI) packets sent
        /// by this receiver.
        sli_count: Option<u64>,

        /// The number of concealment events. This counter increases every
        /// time a concealed sample is synthesized after a non-concealed
        /// sample. That is, multiple consecutive concealed samples will
        /// increase the `concealedSamples` count multiple times but is a
        /// single concealment event.
        concealment_events: Option<u64>,

        /// Represents the total number of complete frames received on this RTP
        /// stream. This metric is incremented when the complete frame is
        /// received. Represents the total number of complete frames received
        /// on this RTP stream. This metric is incremented when the complete
        /// frame is received.
        frames_received: Option<u64>,
    },
}

/// The [`RtcInboundRtpStreamStats`] dictionary represents the measurement
/// metrics for the incoming RTP media stream. The timestamp reported in the
/// statistics object is the time at which the data was sampled.
///
/// [`RtcStatsType::InboundRtp`] variant.
///
/// [Full doc on W3C][1]
///
/// [1]: https://www.w3.org/TR/webrtc-stats/#dom-rtcinboundrtpstreamstats
#[derive(Debug, Deserialize, Serialize, PartialEq, Clone, Hash)]
#[serde(rename_all = "camelCase")]
pub struct RtcInboundRtpStreamStats {
<<<<<<< HEAD
    pub track_id: Option<String>,

    pub receiver_id: Option<String>,

    pub transport_id: Option<String>,

    pub remote_id: Option<String>,

    // TODO: docs
=======
    /// The identifier of the stats object representing the receiving track.
    pub track_id: Option<String>,

    /// Fields which should be in the [`RtcStat`] based on `mediaType`.
>>>>>>> 59d3625d
    #[serde(flatten)]
    pub media_specific_stats: RtcInboundRtpStreamMediaType,

    /// Total number of bytes received for this SSRC.
    pub bytes_received: u64,

<<<<<<< HEAD
=======
    /// Total number of RTP packets received for this SSRC.
>>>>>>> 59d3625d
    pub packets_received: u64,

    /// Total number of RTP packets lost for this SSRC.
    pub packets_lost: Option<u64>,

    /// Packet Jitter measured in seconds for this SSRC.
    pub jitter: Option<Float>,

    /// Total number of seconds that have been spent decoding the
    /// `framesDecoded` frames of this stream. The average decode time can
    /// be calculated by dividing this value with `framesDecoded`. The time
    /// it takes to decode one frame is the time passed between feeding the
    /// decoder a frame and the decoder returning decoded data for that
    /// frame.
    pub total_decode_time: Option<HighResTimeStamp>,

    /// The total number of audio samples or video frames that have come out of
    /// the jitter buffer (increasing `jitterBufferDelay`).
    pub jitter_buffer_emitted_count: Option<u64>,
}

/// Statistics related to a specific `MediaStreamTrack`'s attachment to an
/// `RTCRtpSender` and the corresponding media-level metrics.
///
/// [`RtcStatsType::Track`] variant.
///
/// [Full doc on W3C][1]
///
/// [1]: https://www.w3.org/TR/webrtc-stats/#dom-rtcstatstype-track
#[derive(Debug, Deserialize, Serialize, PartialEq, Clone, Hash)]
#[serde(rename_all = "camelCase")]
pub struct TrackStat {
    /// Represents the `id` property of the track.
    #[serde(rename = "trackIdentifier")]
    pub track_id: String,

    /// True if the source is remote, for instance if it is sourced from
    /// another host via an RTCPeerConnection. False otherwise.
    pub remote_source: Option<bool>,

    /// Reflects the "ended" state of the track.
    pub ended: Option<bool>,

    /// Either `audio` or `video`.
    ///
    /// This reflects the `kind` attribute of the `MediaStreamTrack`.
    pub kind: Option<String>,
}

/// Reflects the `kind` attribute of the `MediaStreamTrack`.
#[derive(Debug, Deserialize, Serialize, PartialEq, Clone, Hash)]
#[serde(rename_all = "camelCase")]
pub enum TrackStatKind {
    /// `MediaStreamTrack` is used for the audio content.
    Audio,

    /// `MediaStreamTrack` is used for the video content.
    Video,
}

/// Fields which should be in the [`RtcStat`] of
/// [`RtcStatsType::OutboundRtp`] type based on `mediaType`.
#[derive(Debug, Deserialize, Serialize, PartialEq, Clone, Hash)]
#[serde(rename_all = "camelCase")]
#[serde(tag = "mediaType")]
pub enum RtcOutboundRtpStreamMediaType {
    /// Will be deserialized when `mediaType` is `audio`.
    Audio {
        /// The total number of samples that have been sent over this RTP
        /// stream.
        total_samples_sent: Option<u64>,

        /// Whether the last RTP packet sent contained voice activity or not
        /// based on the presence of the V bit in the extension header
        voice_activity_flag: Option<bool>,
    },

    /// Will be deserialized when `mediaType` is `audio`.
    Video {
        /// Represents the width of the last encoded frame. The resolution of
        /// the encoded frame may be lower than the media source (see
        /// `RTCVideoSourceStats.width`). Before the first frame is encoded
        /// this attribute is missing.
        frame_width: Option<u64>,

        /// Represents the height of the last encoded frame. The resolution of
        /// the encoded frame may be lower than the media source (see
        /// `RTCVideoSourceStats.height`). Before the first frame is encoded
        /// this attribute is missing.
        frame_height: Option<u64>,

        /// The number of encoded frames during the last second. This may be
        /// lower than the media source frame rate (see
        /// `RTCVideoSourceStats.framesPerSecond`).
        frames_per_second: Option<u64>,
    },
}

/// Statistics for an outbound RTP stream that is currently sent with this
/// `RTCPeerConnection` object. It is accessed by the
/// [`RtcOutboundRtpStreamStats`].
///
/// When there are multiple RTP streams connected to the same sender, such
/// as when using simulcast or RTX, there will be one
/// [`RtcOutboundRtpStreamStats`] per RTP stream, with distinct values of
/// the "ssrc" attribute, and all these senders will have a reference to
/// the same "sender" object (of type `RTCAudioSenderStats` or
/// `RTCVideoSenderStats`) and "track" object (of type
/// `RTCSenderAudioTrackAttachmentStats` or
/// `RTCSenderVideoTrackAttachmentStats`).
///
/// [`RtcStatsType::OutboundRtp`] variant.
///
/// [Full doc on W3C][1]
///
/// [1]: https://www.w3.org/TR/webrtc-stats/#outboundrtpstats-dict*
#[derive(Debug, Deserialize, Serialize, PartialEq, Clone, Hash)]
#[serde(rename_all = "camelCase")]
#[serde(tag = "mediaType")]
pub enum RtcOutboundRtpStreamMediaType {
    Audio {
        total_samples_sent: Option<u64>,
        voice_activity_flag: Option<bool>,
    },
    Video {
        frame_width: Option<u64>,
        frame_height: Option<u64>,
        frames_per_second: Option<u64>,
    },
}

#[derive(Debug, Deserialize, Serialize, PartialEq, Clone, Hash)]
#[serde(rename_all = "camelCase")]
pub struct RtcOutboundRtpStreamStats {
    pub sender_id: Option<String>,
    pub remote_id: Option<String>,
    pub transport_id: Option<String>,

    #[serde(flatten)]
    pub media_type: RtcOutboundRtpStreamMediaType,

    pub bytes_sent: u64,

    pub packets_sent: u64,
    /// The identifier of the stats object representing the current track
    /// attachment to the sender of this stream.
    pub track_id: Option<String>,

    /// Fields which should be in the [`RtcStat`] based on `mediaType`.
    #[serde(flatten)]
    pub media_type: RtcOutboundRtpStreamMediaType,

    /// Total number of bytes sent for this SSRC.
    pub bytes_sent: u64,

    /// Total number of RTP packets sent for this SSRC.
    pub packets_sent: u64,

    /// The identifier of the stats object representing the track currently
    /// attached to the sender of this stream.
    pub media_source_id: Option<String>,
}

/// `RTCIceCandidateStats` reflects the properties of a `candidate` in Section
/// 15.1 of [RFC5245]. It corresponds to a `RTCIceCandidate` object.
///
/// [`RtcStatsType::LocalCandidate`] or
/// [`RtcStatsType::RemoteCandidate`] variants.
///
/// [Full doc on W3C][1]
///
/// [1]: https://www.w3.org/TR/webrtc-stats/#icecandidate-dict*
/// [RFC5245]: https://www.w3.org/TR/webrtc-stats/#bib-rfc5245
#[derive(Debug, Deserialize, Serialize, PartialEq, Clone, Hash)]
#[serde(rename_all = "camelCase")]
pub struct RtcIceCandidateStats {
    /// It is a unique identifier that is associated to the object that was
    /// inspected to produce the `RTCTransportStats` associated with this
    /// candidate.
    pub transport_id: Option<String>,

    /// It is the address of the candidate, allowing for IPv4 addresses, IPv6
    /// addresses, and fully qualified domain names (FQDNs).
    pub address: Option<String>,

    /// It is the port number of the candidate.
    pub port: u16,

    /// Valid values for transport is one of `udp` and `tcp`.
    pub protocol: Protocol,

    /// The `RTCIceCandidateType` represents the type of the ICE candidate.
    pub candidate_type: CandidateType,

    /// Calculated as defined in [RFC5245] section 15.1.
    ///
    /// [RFC5245]: https://www.w3.org/TR/webrtc-stats/#bib-rfc5245
    pub priority: u32,

    /// For local candidates this is the URL of the ICE server from which the
    /// candidate was obtained. It is the same as the [url surfaced in the
    /// `RTCPeerConnectionIceEvent`][1].
    ///
    /// `None` for remote candidates.
    ///
    /// [1]: https://w3c.github.io/webrtc-pc/#rtcpeerconnectioniceevent
    pub url: Option<String>,

    /// It is the protocol used by the endpoint to communicate with the TURN
    /// server. This is only present for local candidates.
    pub relay_protocol: Option<Protocol>,
}

/// Fields which should be in the [`RtcStat`] of
/// [`RtcStatsType::MediaSource`] type based on `kind`.
#[derive(Debug, Deserialize, Serialize, PartialEq, Clone, Hash)]
#[serde(rename_all = "camelCase")]
#[serde(tag = "kind")]
pub enum MediaSourceKind {
    /// Will be deserialized when `kind` is `video`.
    Video {
        /// The width, in pixels, of the last frame originating from this
        /// source. Before a frame has been produced this attribute is missing.
        width: Option<u32>,

        /// The height, in pixels, of the last frame originating from this
        /// source. Before a frame has been produced this attribute is missing.
        height: Option<u32>,

        /// The number of frames originating from this source, measured during
        /// the last second. For the first second of this object's lifetime
        /// this attribute is missing.
        #[serde(rename = "framesPerSecond")]
        fps: Option<u32>,
    },

    /// Will be deserialized when `kind` is `audio`.
    Audio {
        /// Represents the audio level of the media source.
        audio_level: Option<Float>,

        /// Represents the audio energy of the media source.
        total_audio_energy: Option<Float>,

        /// Represents the audio duration of the media source.
        total_samples_duration: Option<Float>,
    },
}

/// Statistics for the media produced by a MediaStreamTrack that is currently
/// attached to an `RTCRtpSender`.
///
/// [`RtcStatsType::MediaSource`] variant.
///
/// [Full doc on W3C][1]
///
/// [1]: https://www.w3.org/TR/webrtc-stats/#dom-rtcstatstype-media-source
#[derive(Debug, Deserialize, Serialize, PartialEq, Clone, Hash)]
#[serde(rename_all = "camelCase")]
pub struct MediaSourceStat {
    /// The value of the `MediaStreamTrack`'s ID attribute.
    #[serde(rename = "trackIdentifier")]
    pub track_id: Option<String>,

    /// Fields which should be in the [`RtcStat`] based on `kind`.
    #[serde(flatten)]
    pub kind: MediaSourceKind,
}

/// Statistics for a codec that is currently being used by RTP streams
/// being sent or received by this `RTCPeerConnection` object. It is
/// accessed by the [`RtcCodecStats`].
///
/// [`RtcStatsType::Codec`] variant.
///
/// [Full doc on W3C][1]
///
/// [1]: https://www.w3.org/TR/webrtc-stats/#dom-rtccodecstats
#[cfg(feature = "unused")]
#[derive(Debug, Deserialize, Serialize, PartialEq, Clone, Hash)]
#[serde(rename_all = "camelCase")]
#[cfg(feature = "unused")]
pub struct RtcCodecStats {
    /// Payload type as used in RTP encoding or decoding.
    pub payload_type: u32,

    /// The codec MIME media type/subtype. e.g., video/vp8 or equivalent.
    pub mime_type: String,

    /// Represents the media sampling rate.
    pub clock_rate: u32,
}

/// Information about a certificate used by an `RTCIceTransport`.
///
/// [`RtcStatsType::Certificate`] variant.
///
/// [Full doc on W3C][1]
///
/// [1]: https://www.w3.org/TR/webrtc-stats/#certificatestats-dict*
#[derive(Debug, Deserialize, Serialize, PartialEq, Clone, Hash)]
#[serde(rename_all = "camelCase")]
#[cfg(feature = "unused")]
pub struct RtcCertificateStats {
    /// The fingerprint of the certificate. Only use the fingerprint value as
    /// defined in Section 5 of [RFC4572].
    ///
    /// [RFC4572]: https://www.w3.org/TR/webrtc-stats/#bib-rfc4572
    pub fingerprint: String,

    /// The hash function used to compute the certificate fingerprint. For
    /// instance, "sha-256".
    pub fingerprint_algorithm: String,

    /// The DER-encoded base-64 representation of the certificate.
    pub base64_certificate: String,
}

/// Represents [`DOMHighResTimeStamp`].
///
/// Can be converted to the [`SystemTime`] with accurate to the milliseconds.
///
/// The [`HighResTimeStamp`] type is a [`f32`] and is used to store a time value
/// in milliseconds. This type can be used to describe a discrete point in time
/// or a time interval (the difference in time between two discrete points in
/// time).
///
/// The time, given in milliseconds, should be accurate to 5 µs (microseconds),
/// with the fractional part of the number indicating fractions of a
/// millisecond. However, if the browser is unable to provide a time value
/// accurate to 5 µs (due, for example, to hardware or software constraints),
/// the browser can represent the value as a time in milliseconds accurate to a
/// millisecond. Also note the section below on reduced time precision
/// controlled by browser preferences to avoid timing attacks and
/// fingerprinting.
///
/// Further, if the device or operating system the user agent is running on
/// doesn't have a clock accurate to the microsecond level, they may only be
/// accurate to the millisecond.
///
/// [`DOMHighResTimeStamp`]:
/// https://developer.mozilla.org/en-US/docs/Web/API/DOMHighResTimeStamp
#[derive(Debug, Deserialize, Serialize, Clone)]
pub struct HighResTimeStamp(pub f64);

impl From<HighResTimeStamp> for SystemTime {
    #[allow(clippy::cast_possible_truncation, clippy::cast_sign_loss)]
    fn from(timestamp: HighResTimeStamp) -> Self {
        SystemTime::UNIX_EPOCH + Duration::from_millis(timestamp.0 as u64)
    }
}

impl Hash for HighResTimeStamp {
    fn hash<H: Hasher>(&self, state: &mut H) {
        self.0.to_string().hash(state);
    }
}

impl PartialEq for HighResTimeStamp {
    fn eq(&self, other: &Self) -> bool {
        self.0.to_string().eq(&other.0.to_string())
    }
}

/// Wrapped around [`f64`] for which implemented [`Hash`].
#[derive(Debug, Deserialize, Serialize, Clone)]
pub struct Float(pub f64);

impl Hash for Float {
    fn hash<H: Hasher>(&self, state: &mut H) {
        self.0.to_string().hash(state);
    }
}

impl PartialEq for Float {
    fn eq(&self, other: &Self) -> bool {
        self.0.to_string().eq(&other.0.to_string())
    }
}

/// Information about the connection to an ICE server (e.g. STUN or TURN).
///
/// [`RtcStatsType::IceServer`] variant.
///
/// [Full doc on W3C][1]
///
/// [1]: https://www.w3.org/TR/webrtc-stats/#ice-server-dict*
#[derive(Debug, Deserialize, Serialize, PartialEq, Clone, Hash)]
#[serde(rename_all = "camelCase")]
#[cfg(feature = "unused")]
pub struct RtcIceServerStats {
    /// The URL of the ICE server (e.g. TURN or STUN server).
    pub url: String,

    /// It is the port number used by the client.
    pub port: u16,

    /// Valid values for transport is one of udp and tcp.
    pub protocol: Protocol,

    /// The total amount of requests that have been sent to this server.
    pub total_requests_sent: Option<u64>,

    /// The total amount of responses received from this server.
    pub total_responses_received: Option<u64>,

    /// The sum of RTTs for all requests that have been sent where a response
    /// has been received.
    pub total_round_trip_time: Option<HighResTimeStamp>,
}<|MERGE_RESOLUTION|>--- conflicted
+++ resolved
@@ -70,12 +70,7 @@
     ///
     /// All possible stats are described in the [`RtcStatsType`] enum.
     #[serde(flatten)]
-<<<<<<< HEAD
-    pub kind: Box<T>,
-    transport_id: Option<String>,
-=======
     pub stats: Box<T>,
->>>>>>> 59d3625d
 }
 
 /// Represents all known types of [`RtcStat`]s.
@@ -982,32 +977,17 @@
 #[derive(Debug, Deserialize, Serialize, PartialEq, Clone, Hash)]
 #[serde(rename_all = "camelCase")]
 pub struct RtcInboundRtpStreamStats {
-<<<<<<< HEAD
-    pub track_id: Option<String>,
-
-    pub receiver_id: Option<String>,
-
-    pub transport_id: Option<String>,
-
-    pub remote_id: Option<String>,
-
-    // TODO: docs
-=======
     /// The identifier of the stats object representing the receiving track.
     pub track_id: Option<String>,
 
     /// Fields which should be in the [`RtcStat`] based on `mediaType`.
->>>>>>> 59d3625d
     #[serde(flatten)]
     pub media_specific_stats: RtcInboundRtpStreamMediaType,
 
     /// Total number of bytes received for this SSRC.
     pub bytes_received: u64,
 
-<<<<<<< HEAD
-=======
     /// Total number of RTP packets received for this SSRC.
->>>>>>> 59d3625d
     pub packets_received: u64,
 
     /// Total number of RTP packets lost for this SSRC.
@@ -1126,32 +1106,7 @@
 /// [1]: https://www.w3.org/TR/webrtc-stats/#outboundrtpstats-dict*
 #[derive(Debug, Deserialize, Serialize, PartialEq, Clone, Hash)]
 #[serde(rename_all = "camelCase")]
-#[serde(tag = "mediaType")]
-pub enum RtcOutboundRtpStreamMediaType {
-    Audio {
-        total_samples_sent: Option<u64>,
-        voice_activity_flag: Option<bool>,
-    },
-    Video {
-        frame_width: Option<u64>,
-        frame_height: Option<u64>,
-        frames_per_second: Option<u64>,
-    },
-}
-
-#[derive(Debug, Deserialize, Serialize, PartialEq, Clone, Hash)]
-#[serde(rename_all = "camelCase")]
 pub struct RtcOutboundRtpStreamStats {
-    pub sender_id: Option<String>,
-    pub remote_id: Option<String>,
-    pub transport_id: Option<String>,
-
-    #[serde(flatten)]
-    pub media_type: RtcOutboundRtpStreamMediaType,
-
-    pub bytes_sent: u64,
-
-    pub packets_sent: u64,
     /// The identifier of the stats object representing the current track
     /// attachment to the sender of this stream.
     pub track_id: Option<String>,
