//! Client API protocol implementation for Medea media server.
//!
//! # Features
//!
//! - `jason`: Enables [`Deserialize`] implementation for [`Event`]s, and
//! [`Serialize`] implementation for [`Command`]s.
//! - `medea`: Enables [`Deserialize`] implementation for [`Command`]s, and
//! [`Serialize`] implementation for [`Event`]s.
//! - `extended-stats`: Enables unused RTC Stats DTOs.

pub mod stats;

use std::collections::HashMap;

use derive_more::{Constructor, Display};
use medea_macro::dispatchable;
use serde::{de::Deserializer, ser::Serializer, Deserialize, Serialize};

use self::stats::RtcStat;

/// ID of `Peer`.
#[cfg_attr(
    feature = "medea",
    derive(Deserialize, Debug, Hash, Eq, Default, PartialEq)
)]
#[cfg_attr(feature = "jason", derive(Serialize))]
#[derive(Clone, Copy, Display)]
pub struct PeerId(pub u64);

/// ID of `MediaTrack`.
#[cfg_attr(
    feature = "medea",
    derive(Deserialize, Debug, Hash, Eq, Default, PartialEq)
)]
#[cfg_attr(feature = "jason", derive(Serialize))]
#[derive(Clone, Copy, Display)]
pub struct TrackId(pub u64);

/// Value that is able to be incremented by `1`.
#[cfg(feature = "medea")]
pub trait Incrementable {
    /// Returns current value + 1.
    #[must_use]
    fn incr(&self) -> Self;
}

/// Implements [`Incrementable`] trait for newtype with any numeric type.
macro_rules! impl_incrementable {
    ($name:ty) => {
        impl Incrementable for $name {
            // TODO: Remove `clippy::must_use_candidate` once the issue below is
            //       resolved:
            //       https://github.com/rust-lang/rust-clippy/issues/4779
            #[allow(clippy::must_use_candidate)]
            #[inline]
            fn incr(&self) -> Self {
                Self(self.0 + 1)
            }
        }
    };
}

#[cfg(feature = "medea")]
impl_incrementable!(PeerId);
#[cfg(feature = "medea")]
impl_incrementable!(TrackId);

// TODO: should be properly shared between medea and jason
#[derive(Clone, Debug, Eq, PartialEq)]
/// Message sent by `Media Server` to `Client`.
pub enum ServerMsg {
    /// `ping` message that `Media Server` is expected to send to `Client`
    /// periodically for probing its aliveness.
    Ping(u64),

    /// `Media Server` notifies `Client` about happened facts and it reacts on
    /// them to reach the proper state.
    Event(Event),

    /// `Media Server` notifies `Client` about necessity to update its RPC
    /// settings.
    RpcSettings(RpcSettings),
}

/// RPC settings of `Client` received from `Media Server`.
#[derive(Clone, Debug, Eq, PartialEq, Serialize, Deserialize)]
pub struct RpcSettings {
    /// Timeout of considering `Client` as lost by `Media Server` when it
    /// doesn't receive [`ClientMsg::Pong`].
    ///
    /// Unit: millisecond.
    pub idle_timeout_ms: u64,

    /// Interval that `Media Server` sends [`ServerMsg::Ping`] with.
    ///
    /// Unit: millisecond.
    pub ping_interval_ms: u64,
}

#[cfg_attr(test, derive(PartialEq))]
#[derive(Clone, Debug)]
/// Message from 'Client' to 'Media Server'.
pub enum ClientMsg {
    /// `pong` message that `Client` answers with to `Media Server` in response
    /// to received [`ServerMsg::Ping`].
    Pong(u64),

    /// Request of `Client` to change the state on `Media Server`.
    Command(Command),
}

/// WebSocket message from Web Client to Media Server.
#[dispatchable]
#[cfg_attr(feature = "medea", derive(Deserialize))]
#[cfg_attr(feature = "jason", derive(Serialize))]
#[serde(tag = "command", content = "data")]
#[derive(Clone, Debug, PartialEq)]
pub enum Command {
    /// Web Client sends SDP Offer.
    MakeSdpOffer {
        peer_id: PeerId,
        sdp_offer: String,
        /// Associations between [`Track`] and transceiver's
        /// [media description][1].
        ///
        /// `mid` is basically an ID of [`m=<media>` section][1] in SDP.
        ///
        /// [1]: https://tools.ietf.org/html/rfc4566#section-5.14
        mids: HashMap<TrackId, String>,
        /// Publishing statuses of the senders from this Peer.
        senders_statuses: HashMap<TrackId, bool>,
    },

    /// Web Client sends SDP Answer.
<<<<<<< HEAD
    MakeSdpAnswer { peer_id: PeerId, sdp_answer: String },

=======
    MakeSdpAnswer {
        peer_id: PeerId,
        sdp_answer: String,
        /// Publishing statuses of the senders from this Peer.
        senders_statuses: HashMap<TrackId, bool>,
    },
>>>>>>> 7ed8f6d2
    /// Web Client sends Ice Candidate.
    SetIceCandidate {
        peer_id: PeerId,
        candidate: IceCandidate,
    },

    /// Web Client sends Peer Connection metrics.
    AddPeerConnectionMetrics {
        peer_id: PeerId,
        metrics: PeerMetrics,
    },

    /// Web Client asks permission to update [`Track`]s in specified Peer.
    /// Media Server gives permission by sending [`Event::TracksUpdated`].
    UpdateTracks {
        peer_id: PeerId,
        tracks_patches: Vec<TrackPatch>,
    },
}

/// Web Client's Peer Connection metrics.
#[cfg_attr(feature = "medea", derive(Deserialize))]
#[cfg_attr(feature = "jason", derive(Serialize))]
#[derive(Clone, Debug, PartialEq)]
pub enum PeerMetrics {
    /// Peer Connection's ICE connection state.
    IceConnectionState(IceConnectionState),

    /// Peer Connection's connection state.
    PeerConnectionState(PeerConnectionState),

    /// Peer Connection's RTC stats.
    RtcStats(Vec<RtcStat>),
}

/// Peer Connection's ICE connection state.
#[cfg_attr(feature = "medea", derive(Deserialize))]
#[cfg_attr(feature = "jason", derive(Serialize))]
#[derive(Clone, Debug, PartialEq)]
pub enum IceConnectionState {
    New,
    Checking,
    Connected,
    Completed,
    Failed,
    Disconnected,
    Closed,
}

/// Peer Connection's connection state.
#[cfg_attr(feature = "medea", derive(Deserialize))]
#[cfg_attr(feature = "jason", derive(Serialize))]
#[derive(Clone, Copy, Debug, Eq, PartialEq)]
pub enum PeerConnectionState {
    Closed,
    Failed,
    Disconnected,
    New,
    Connecting,
    Connected,
}

/// Reason of disconnecting Web Client from Media Server.
#[derive(Copy, Clone, Debug, Deserialize, Display, Serialize, Eq, PartialEq)]
pub enum CloseReason {
    /// Client session was finished on a server side.
    Finished,

    /// Old connection was closed due to a client reconnection.
    Reconnected,

    /// Connection has been inactive for a while and thus considered idle
    /// by a server.
    Idle,

    /// Establishing of connection with a server was rejected on server side.
    ///
    /// Most likely because of incorrect Member credentials.
    Rejected,

    /// Server internal error has occurred while connecting.
    ///
    /// This close reason is similar to 500 HTTP status code.
    InternalError,

    /// Client was evicted on the server side.
    Evicted,
}

/// Description which is sent in [Close] WebSocket frame from Media Server
/// to Web Client.
///
/// [Close]: https://tools.ietf.org/html/rfc6455#section-5.5.1
#[derive(Constructor, Debug, Deserialize, Serialize)]
pub struct CloseDescription {
    /// Reason of why WebSocket connection has been closed.
    pub reason: CloseReason,
}

/// WebSocket message from Medea to Jason.
#[dispatchable]
#[cfg_attr(feature = "medea", derive(Clone, Debug, Eq, PartialEq, Serialize))]
#[cfg_attr(feature = "jason", derive(Deserialize))]
#[serde(tag = "event", content = "data")]
pub enum Event {
    /// Media Server notifies Web Client about necessity of RTCPeerConnection
    /// creation.
    PeerCreated {
        peer_id: PeerId,
        negotiation_role: NegotiationRole,
        tracks: Vec<Track>,
        ice_servers: Vec<IceServer>,
        force_relay: bool,
    },

    /// Media Server notifies Web Client about necessity to apply specified SDP
    /// Answer to Web Client's RTCPeerConnection.
    SdpAnswerMade { peer_id: PeerId, sdp_answer: String },

    /// Media Server notifies Web Client about necessity to apply specified
    /// ICE Candidate.
    IceCandidateDiscovered {
        peer_id: PeerId,
        candidate: IceCandidate,
    },

    /// Media Server notifies Web Client about necessity of RTCPeerConnection
    /// close.
    PeersRemoved { peer_ids: Vec<PeerId> },

    /// Media Server notifies about necessity to update [`Track`]s in specified
    /// `Peer`.
    TracksApplied {
        /// [`PeerId`] of `Peer` where [`Track`]s should be updated.
        peer_id: PeerId,

        /// List of [`TrackUpdate`]s which should be applied.
        updates: Vec<TrackUpdate>,

        /// Negotiation role based on which should be sent
        /// [`Command::MakeSdpOffer`] or [`Command::MakeSdpAnswer`].
        ///
        /// If it `None` then no renegotiation should be done.
        negotiation_role: Option<NegotiationRole>,
    },
}

/// Negotiation role based on which should be sent [`Command::MakeSdpOffer`] or
/// [`Command::MakeSdpAnswer`].
#[cfg_attr(feature = "medea", derive(Clone, Debug, Eq, PartialEq, Serialize))]
#[cfg_attr(feature = "jason", derive(Deserialize))]
pub enum NegotiationRole {
    /// [`Command::MakeSdpOffer`] should be sent by client.
    Offerer,

    /// [`Command::MakeSdpAnswer`] should be sent by client.
    Answerer(String),
}

/// [`Track`] update which should be applied to the `Peer`.
#[cfg_attr(feature = "medea", derive(Clone, Debug, Eq, PartialEq, Serialize))]
#[cfg_attr(feature = "jason", derive(Deserialize))]
pub enum TrackUpdate {
    /// New [`Track`] should be added to the `Peer`.
    Added(Track),

    /// [`Track`] should be updated by this [`TrackPatch`] in the `Peer`.
    /// Can only refer tracks already known to the `Peer`.
    Updated(TrackPatch),
}

/// Represents [RTCIceCandidateInit][1] object.
///
/// [1]: https://www.w3.org/TR/webrtc/#dom-rtcicecandidateinit
#[derive(Clone, Debug, Deserialize, Eq, PartialEq, Serialize)]
pub struct IceCandidate {
    pub candidate: String,
    pub sdp_m_line_index: Option<u16>,
    pub sdp_mid: Option<String>,
}

/// [`Track`] with specified direction.
#[cfg_attr(feature = "medea", derive(Clone, Debug, Eq, PartialEq, Serialize))]
#[cfg_attr(feature = "jason", derive(Deserialize))]
pub struct Track {
    pub id: TrackId,
    pub direction: Direction,
    pub media_type: MediaType,
    pub is_muted: bool,
}

impl Track {
    /// Returns `true` if this [`Track`] is required to call starting.
    #[must_use]
    pub fn is_required(&self) -> bool {
        self.media_type.is_required()
    }
}

/// Path to existing [`Track`] and field which can be updated.
#[cfg_attr(feature = "medea", derive(Clone, Debug, Eq, PartialEq, Serialize))]
#[cfg_attr(feature = "jason", derive(Deserialize))]
pub struct TrackPatch {
    pub id: TrackId,
    pub is_muted: Option<bool>,
}

/// Representation of [RTCIceServer][1] (item of `iceServers` field
/// from [RTCConfiguration][2]).
///
/// [1]: https://developer.mozilla.org/en-US/docs/Web/API/RTCIceServer
/// [2]: https://developer.mozilla.org/en-US/docs/Web/API/RTCConfiguration
#[derive(Clone, Debug)]
#[cfg_attr(feature = "medea", derive(Eq, PartialEq, Serialize))]
#[cfg_attr(feature = "jason", derive(Deserialize))]
pub struct IceServer {
    pub urls: Vec<String>,
    #[serde(skip_serializing_if = "Option::is_none")]
    pub username: Option<String>,
    #[serde(skip_serializing_if = "Option::is_none")]
    pub credential: Option<String>,
}

/// Direction of [`Track`].
#[cfg_attr(feature = "medea", derive(Clone, Debug, Eq, PartialEq, Serialize))]
#[cfg_attr(feature = "jason", derive(Deserialize))]
// TODO: Use different struct without mids in TracksApplied event.
pub enum Direction {
    Send {
        receivers: Vec<PeerId>,
        mid: Option<String>,
    },
    Recv {
        sender: PeerId,
        mid: Option<String>,
    },
}

/// Type of [`Track`].
#[cfg_attr(feature = "medea", derive(Clone, Debug, Eq, PartialEq, Serialize))]
#[cfg_attr(feature = "jason", derive(Deserialize))]
pub enum MediaType {
    Audio(AudioSettings),
    Video(VideoSettings),
}

impl MediaType {
    /// Returns `true` if this [`MediaType`] is required to call starting.
    #[must_use]
    pub fn is_required(&self) -> bool {
        match self {
            MediaType::Audio(audio) => audio.is_required,
            MediaType::Video(video) => video.is_required,
        }
    }
}

#[cfg_attr(feature = "medea", derive(Clone, Debug, Eq, PartialEq, Serialize))]
#[cfg_attr(feature = "jason", derive(Deserialize))]
pub struct AudioSettings {
    /// Importance of the audio media type.
    ///
    /// If `false` then audio may be not published.
    pub is_required: bool,
}

#[cfg_attr(feature = "medea", derive(Clone, Debug, Eq, PartialEq, Serialize))]
#[cfg_attr(feature = "jason", derive(Deserialize))]
pub struct VideoSettings {
    /// Importance of the video media type.
    ///
    /// If `false` then video may be not published.
    pub is_required: bool,
}

#[cfg(feature = "jason")]
impl Serialize for ClientMsg {
    fn serialize<S>(&self, serializer: S) -> Result<S::Ok, S::Error>
    where
        S: Serializer,
    {
        use serde::ser::SerializeStruct;

        match self {
            Self::Pong(n) => {
                let mut ping = serializer.serialize_struct("pong", 1)?;
                ping.serialize_field("pong", n)?;
                ping.end()
            }
            Self::Command(command) => command.serialize(serializer),
        }
    }
}

#[cfg(feature = "medea")]
impl<'de> Deserialize<'de> for ClientMsg {
    fn deserialize<D>(deserializer: D) -> Result<Self, D::Error>
    where
        D: Deserializer<'de>,
    {
        use serde::de::Error as _;

        let ev = serde_json::Value::deserialize(deserializer)?;
        let map = ev.as_object().ok_or_else(|| {
            D::Error::custom(format!(
                "unable to deserialize ClientMsg [{:?}]",
                &ev
            ))
        })?;

        if let Some(v) = map.get("pong") {
            let n = v.as_u64().ok_or_else(|| {
                D::Error::custom(format!(
                    "unable to deserialize ClientMsg::Pong [{:?}]",
                    &ev
                ))
            })?;

            Ok(Self::Pong(n))
        } else {
            let command =
                serde_json::from_value::<Command>(ev).map_err(|e| {
                    D::Error::custom(format!(
                        "unable to deserialize ClientMsg::Command [{:?}]",
                        e
                    ))
                })?;
            Ok(Self::Command(command))
        }
    }
}

#[cfg(feature = "medea")]
impl Serialize for ServerMsg {
    fn serialize<S>(&self, serializer: S) -> Result<S::Ok, S::Error>
    where
        S: Serializer,
    {
        use serde::ser::SerializeStruct;

        match self {
            Self::Ping(n) => {
                let mut ping = serializer.serialize_struct("ping", 1)?;
                ping.serialize_field("ping", n)?;
                ping.end()
            }
            Self::Event(command) => command.serialize(serializer),
            Self::RpcSettings(rpc_settings) => {
                rpc_settings.serialize(serializer)
            }
        }
    }
}

#[cfg(feature = "jason")]
impl<'de> Deserialize<'de> for ServerMsg {
    fn deserialize<D>(deserializer: D) -> Result<Self, D::Error>
    where
        D: Deserializer<'de>,
    {
        use serde::de::Error as _;

        let ev = serde_json::Value::deserialize(deserializer)?;
        let map = ev.as_object().ok_or_else(|| {
            D::Error::custom(format!(
                "unable to deserialize ServerMsg [{:?}]",
                &ev
            ))
        })?;

        if let Some(v) = map.get("ping") {
            let n = v.as_u64().ok_or_else(|| {
                D::Error::custom(format!(
                    "unable to deserialize ServerMsg::Ping [{:?}]",
                    &ev
                ))
            })?;

            Ok(Self::Ping(n))
        } else {
            let msg = serde_json::from_value::<Event>(ev.clone())
                .map(Self::Event)
                .or_else(move |_| {
                    serde_json::from_value::<RpcSettings>(ev)
                        .map(Self::RpcSettings)
                })
                .map_err(|e| {
                    D::Error::custom(format!(
                        "unable to deserialize ServerMsg [{:?}]",
                        e
                    ))
                })?;
            Ok(msg)
        }
    }
}

#[cfg(test)]
mod test {
    use super::*;

    #[test]
    fn command() {
        let mut mids = HashMap::new();
        mids.insert(TrackId(0), String::from("1"));

        let command = ClientMsg::Command(Command::MakeSdpOffer {
            peer_id: PeerId(77),
            sdp_offer: "offer".to_owned(),
            mids,
            senders_statuses: HashMap::new(),
        });
        #[cfg_attr(nightly, rustfmt::skip)]
            let command_str =
            "{\
                \"command\":\"MakeSdpOffer\",\
                \"data\":{\
                    \"peer_id\":77,\
                    \"sdp_offer\":\"offer\",\
                    \"mids\":{\"0\":\"1\"},\
                    \"senders_statuses\":{}\
                }\
            }";

        assert_eq!(command_str, serde_json::to_string(&command).unwrap());
        assert_eq!(
            command,
            serde_json::from_str(&serde_json::to_string(&command).unwrap())
                .unwrap()
        );
    }

    #[test]
    fn ping() {
        let ping = ServerMsg::Ping(15);
        let ping_str = "{\"ping\":15}";

        assert_eq!(ping_str, serde_json::to_string(&ping).unwrap());
        assert_eq!(
            ping,
            serde_json::from_str(&serde_json::to_string(&ping).unwrap())
                .unwrap()
        )
    }

    #[test]
    fn event() {
        let event = ServerMsg::Event(Event::SdpAnswerMade {
            peer_id: PeerId(45),
            sdp_answer: "answer".to_owned(),
        });
        #[cfg_attr(nightly, rustfmt::skip)]
            let event_str =
            "{\
                \"event\":\"SdpAnswerMade\",\
                \"data\":{\
                    \"peer_id\":45,\
                    \"sdp_answer\":\"answer\"\
                }\
            }";

        assert_eq!(event_str, serde_json::to_string(&event).unwrap());
        assert_eq!(
            event,
            serde_json::from_str(&serde_json::to_string(&event).unwrap())
                .unwrap()
        );
    }

    #[test]
    fn pong() {
        let pong = ClientMsg::Pong(5);
        let pong_str = "{\"pong\":5}";

        assert_eq!(pong_str, serde_json::to_string(&pong).unwrap());
        assert_eq!(
            pong,
            serde_json::from_str(&serde_json::to_string(&pong).unwrap())
                .unwrap()
        )
    }
}<|MERGE_RESOLUTION|>--- conflicted
+++ resolved
@@ -132,17 +132,13 @@
     },
 
     /// Web Client sends SDP Answer.
-<<<<<<< HEAD
-    MakeSdpAnswer { peer_id: PeerId, sdp_answer: String },
-
-=======
     MakeSdpAnswer {
         peer_id: PeerId,
         sdp_answer: String,
         /// Publishing statuses of the senders from this Peer.
         senders_statuses: HashMap<TrackId, bool>,
     },
->>>>>>> 7ed8f6d2
+
     /// Web Client sends Ice Candidate.
     SetIceCandidate {
         peer_id: PeerId,
