--- conflicted
+++ resolved
@@ -37,10 +37,6 @@
 futures = "0.1"
 humantime = "1.2"
 humantime-serde = "0.1"
-<<<<<<< HEAD
-macro-attr = "0.2"
-=======
->>>>>>> c18f0cd8
 medea-client-api-proto = { path = "proto/client-api", features = ["medea"] }
 medea-macro = "0.1"
 rand = "0.7"
