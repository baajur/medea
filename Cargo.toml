--- conflicted
+++ resolved
@@ -69,7 +69,4 @@
 serial_test = "0.2"
 serial_test_derive = "0.2"
 actix-codec = "0.1.2"
-<<<<<<< HEAD
-=======
-awc = "0.2"
->>>>>>> 271bf0b3
+awc = "0.2"