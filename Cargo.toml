[package]
name = "medea"
version = "0.2.0-dev.1"
edition = "2018"
description = "Medea media server"
authors = ["Instrumentisto Team <developer@instrumentisto.com>"]
license = "MPL-2.0"
documentation = "https://docs.rs/medea"
homepage = "https://github.com/instrumentisto/medea"
repository = "https://github.com/instrumentisto/medea"
readme = "README.md"
keywords = ["medea", "media-server"]
categories = ["multimedia"]
include = ["/src/", "/Cargo.*", "/CHANGELOG.md", "/LICENSE.md", "/README.md"]

[workspace]
members = [
    "crates/medea-macro",
    "jason",
    "proto/client-api",
    "proto/grpc",
]

[profile.release]
lto = "thin"

[dependencies]
actix = "0.8"
actix-web = "1.0"
actix-web-actors = "1.0"
awc = "0.2"
bb8 = "0.3"
bb8-redis = "0.3"
chrono = "0.4"
config = "0.9"
derive_more = "0.15"
dotenv = "0.14"
failure = "0.1"
futures = "0.1"
grpcio = "0.4"
humantime = "1.2"
humantime-serde = "0.1"
macro-attr = "0.2"
medea-client-api-proto = { path = "proto/client-api", features = ["medea"] }
<<<<<<< HEAD
medea-grpc-proto = { path = "proto/grpc" }
medea-macro = { path = "crates/medea-macro" }
=======
medea-macro = "0.1"
>>>>>>> 9b83a5bc
newtype_derive = "0.1"
protobuf = "2.7"
rand = "0.7"
redis = "0.11"
rust-crypto = "0.2"
serde = { version = "1.0", features = ["derive"] }
serde_json = "1.0"
serde_yaml = "0.8"
slog = "2.5"
slog-async = "2.3"
slog-envlogger = "2.1"
slog-json = "2.3"
slog-scope = "4.1"
slog-stdlog = "3.0"
smart-default = "0.5"
tokio = "0.1"
tokio-signal = "0.2"
toml = "0.5"

[dev-dependencies]
actix-http = "0.2"
actix-http-test = "0.2"
serial_test = "0.2"
serial_test_derive = "0.2"
actix-codec = "0.1.2"
<|MERGE_RESOLUTION|>--- conflicted
+++ resolved
@@ -42,12 +42,8 @@
 humantime-serde = "0.1"
 macro-attr = "0.2"
 medea-client-api-proto = { path = "proto/client-api", features = ["medea"] }
-<<<<<<< HEAD
 medea-grpc-proto = { path = "proto/grpc" }
-medea-macro = { path = "crates/medea-macro" }
-=======
 medea-macro = "0.1"
->>>>>>> 9b83a5bc
 newtype_derive = "0.1"
 protobuf = "2.7"
 rand = "0.7"
