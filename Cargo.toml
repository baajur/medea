--- conflicted
+++ resolved
@@ -19,10 +19,7 @@
     "jason",
     "proto/client-api",
     "proto/grpc",
-<<<<<<< HEAD
     "control-api-mock",
-=======
->>>>>>> e9c7dca5
 ]
 
 [profile.release]
@@ -47,11 +44,7 @@
 macro-attr = "0.2"
 medea-client-api-proto = { path = "proto/client-api", features = ["medea"] }
 medea-grpc-proto = { path = "proto/grpc" }
-<<<<<<< HEAD
-medea-macro = { path = "crates/medea-macro" }
-=======
 medea-macro = "0.1"
->>>>>>> e9c7dca5
 newtype_derive = "0.1"
 protobuf = "2.7"
 rand = "0.7"
