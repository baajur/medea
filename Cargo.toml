[package]
name = "medea"
version = "0.1.0-dev"
edition = "2018"
description = "Medea media server"
authors = ["Instrumentisto Team <developer@instrumentisto.com>"]
homepage = "https://github.com/instrumentisto/medea"
# documentation = "https://docs.rs/medea"
readme = "README.md"
repository = "https://github.com/instrumentisto/medea"

[workspace]
members = [
    "crates/medea-macro",
    "jason",
    "proto/client-api",
]

[profile.release]
lto = "thin"

[dependencies]
actix = "0.8"
actix-web = "1.0"
actix-web-actors = "1.0"
awc = "0.2"
bb8 = "0.3"
bb8-redis = "0.3"
chrono = "0.4"
config = "0.9"
dotenv = "0.13"
failure = "0.1"
futures = "0.1"
hashbrown = "0.1"
humantime = "1.2"
macro-attr = "0.2"
medea-client-api-proto = { path = "proto/client-api", features = ["medea"] }
medea-macro = { path = "crates/medea-macro" }
newtype_derive = "0.1"
rand = "0.7"
redis = "0.10"
rust-crypto = "0.2"
serde = { version = "1.0", features = ["derive"] }
serde_json = "1.0"
<<<<<<< HEAD
serde_yaml = "0.8"
slog = "2.4"
=======
slog = "2.5"
>>>>>>> c02e701c
slog-async = "2.3"
slog-envlogger = "2.1"
slog-json = "2.3"
slog-scope = "4.1"
slog-stdlog = "3.0"
smart-default = "0.5"
tokio = "0.1"
tokio-signal = "0.2"
toml = "0.4"
[dependencies.serde-humantime]
    git = "https://github.com/tailhook/serde-humantime"
    branch = "serde_wrapper"

[dev-dependencies]
actix-http = "0.2"
actix-http-test = "0.2"
serial_test = "0.2"
serial_test_derive = "0.2"
actix-codec = "0.1.2"<|MERGE_RESOLUTION|>--- conflicted
+++ resolved
@@ -42,12 +42,8 @@
 rust-crypto = "0.2"
 serde = { version = "1.0", features = ["derive"] }
 serde_json = "1.0"
-<<<<<<< HEAD
 serde_yaml = "0.8"
-slog = "2.4"
-=======
 slog = "2.5"
->>>>>>> c02e701c
 slog-async = "2.3"
 slog-envlogger = "2.1"
 slog-json = "2.3"
