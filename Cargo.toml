[package]
name = "medea"
version = "0.1.0-dev"
edition = "2018"
description = "Medea media server"
authors = ["Instrumentisto Team <developer@instrumentisto.com>"]
homepage = "https://github.com/instrumentisto/medea"
# documentation = "https://docs.rs/medea"
readme = "README.md"
repository = "https://github.com/instrumentisto/medea"

[workspace]
members = [
    "jason",
]

[dependencies]
actix = "0.7"
actix-web = "0.7"
config = "0.9"
chrono = "0.4"
dotenv = "0.13"
<<<<<<< HEAD
failure = "0.1.5"
futures = "0.1"
hashbrown = "0.1"
humantime = "1.2.0"
=======
failure = "0.1"
futures = "0.1"
hashbrown = "0.1"
humantime = "1.2"
>>>>>>> a004d674
serde = { version = "1.0", features = ["derive"] }
serde_derive = "1.0"
serde_json = "1.0"
slog = "2.4"
slog-envlogger = "2.1"
slog-stdlog = "3.0"
slog-async = "2.3"
slog-json = "2.3"
slog-scope = "4.1"
<<<<<<< HEAD
toml = "0.4"

[dev-dependencies]
serde_test = "1.0.89"
serial_test = "0.2.0"
serial_test_derive = "0.2.0"
=======
smart-default = "0.5"
toml = "0.4"
[dependencies.serde-humantime]
    git = "https://github.com/tailhook/serde-humantime"
    branch = "serde_wrapper"

[dev-dependencies]
serial_test = "0.2"
serial_test_derive = "0.2"
>>>>>>> a004d674
<|MERGE_RESOLUTION|>--- conflicted
+++ resolved
@@ -20,19 +20,11 @@
 config = "0.9"
 chrono = "0.4"
 dotenv = "0.13"
-<<<<<<< HEAD
-failure = "0.1.5"
-futures = "0.1"
-hashbrown = "0.1"
-humantime = "1.2.0"
-=======
 failure = "0.1"
 futures = "0.1"
 hashbrown = "0.1"
 humantime = "1.2"
->>>>>>> a004d674
 serde = { version = "1.0", features = ["derive"] }
-serde_derive = "1.0"
 serde_json = "1.0"
 slog = "2.4"
 slog-envlogger = "2.1"
@@ -40,14 +32,6 @@
 slog-async = "2.3"
 slog-json = "2.3"
 slog-scope = "4.1"
-<<<<<<< HEAD
-toml = "0.4"
-
-[dev-dependencies]
-serde_test = "1.0.89"
-serial_test = "0.2.0"
-serial_test_derive = "0.2.0"
-=======
 smart-default = "0.5"
 toml = "0.4"
 [dependencies.serde-humantime]
@@ -56,5 +40,4 @@
 
 [dev-dependencies]
 serial_test = "0.2"
-serial_test_derive = "0.2"
->>>>>>> a004d674
+serial_test_derive = "0.2"