--- conflicted
+++ resolved
@@ -32,7 +32,6 @@
 bb8-redis = "0.3"
 chrono = "0.4"
 config = "0.9"
-derive_more = "0.15"
 dotenv = "0.14"
 derive_more = "0.15"
 failure = "0.1"
@@ -41,13 +40,9 @@
 humantime = "1.2"
 humantime-serde = "0.1"
 medea-client-api-proto = { path = "proto/client-api", features = ["medea"] }
-<<<<<<< HEAD
 medea-grpc-proto = { path = "proto/grpc" }
 medea-macro = "0.1"
 protobuf = "2.7"
-=======
-medea-macro = "0.1"
->>>>>>> c18f0cd8
 rand = "0.7"
 redis = "0.11"
 rust-crypto = "0.2"
