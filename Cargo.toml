--- conflicted
+++ resolved
@@ -33,11 +33,7 @@
 dotenv = "0.14"
 failure = "0.1"
 futures = "0.1"
-<<<<<<< HEAD
 grpcio = "0.4"
-hashbrown = "0.5"
-=======
->>>>>>> 75924637
 humantime = "1.2"
 macro-attr = "0.2"
 medea-client-api-proto = { path = "proto/client-api", features = ["medea"] }
