--- conflicted
+++ resolved
@@ -186,7 +186,7 @@
 #	make cargo.lint
 
 cargo.lint:
-	cargo +nightly-2019-08-03 clippy --all -- -D clippy::pedantic -D warnings
+	cargo +nightly clippy --all -- -D clippy::pedantic -D warnings
 
 
 
@@ -262,12 +262,6 @@
 	@make test.unit crate=medea-macro
 	@make test.unit crate=medea
 else
-<<<<<<< HEAD
-ifeq ($(test-unit-crate),medea)
-	cargo test --lib --bin medea
-else
-=======
->>>>>>> e34a9cc0
 	cargo test -p $(test-unit-crate)
 endif
 
@@ -671,16 +665,10 @@
         helm helm.down helm.init helm.lint helm.list \
         	helm.package helm.package.release helm.up \
         minikube.boot \
-<<<<<<< HEAD
-        release.jason release.helm \
-        test test.unit test.e2e \
-        up.coturn up.demo up.dev up.jason up.medea \
         down down.medea down.coturn \
-=======
         release.jason release.crates.jason release.npm.jason release.helm \
         release.crates.medea release.crates.medea-client-api-proto \
-        release.crates.medea-macro \
-        test test.unit \
+        release.crates.medea-macro \ release.helm \
+        test test.unit test.e2e \
         up up.coturn up.demo up.dev up.jason up.medea \
->>>>>>> e34a9cc0
         yarn