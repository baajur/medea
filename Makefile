###############################
# Common defaults/definitions #
###############################

comma := ,

# Checks two given strings for equality.
eq = $(if $(or $(1),$(2)),$(and $(findstring $(1),$(2)),\
                                $(findstring $(2),$(1))),1)




######################
# Project parameters #
######################

MEDEA_IMAGE_NAME := $(strip \
	$(shell grep 'COMPOSE_IMAGE_NAME=' .env | cut -d '=' -f2))
DEMO_IMAGE_NAME := instrumentisto/medea-demo

RUST_VER := 1.36




###########
# Aliases #
###########

build: docker.build.medea


# Resolve all project dependencies.
#
# Usage:
#	make deps

deps: cargo yarn


docs: docs.rust


lint: cargo.lint


fmt: cargo.fmt


up.demo: docker.up.demo


# Run Medea and Jason development environment.
#
# Usage:
#	make up.dev

up.dev:
	$(MAKE) -j3 up.coturn up.jason up.medea


test: test.unit test.e2e




##################
# Cargo commands #
##################

# Resolve Cargo project dependencies.
#
# Usage:
#	make cargo [cmd=(fetch|<cargo-cmd>)]

cargo:
	cargo $(if $(call eq,$(cmd),),fetch,$(cmd))


# Format Rust sources with rustfmt.
#
# Usage:
#	make cargo.fmt [check=(no|yes)]

cargo.fmt:
	cargo +nightly fmt --all $(if $(call eq,$(check),yes),-- --check,)


# Lint Rust sources with clippy.
#
# Usage:
#	make cargo.lint

cargo.lint:
	cargo +nightly clippy --all -- -D clippy::pedantic -D warnings




#################
# Yarn commands #
#################

# Resolve NPM project dependencies with Yarn.
#
# Optional 'cmd' parameter may be used for handy usage of docker-wrapped Yarn,
# for example: make yarn cmd='upgrade'
#
# Usage:
#	make yarn [cmd=('install --pure-lockfile'|<yarn-cmd>)]
#	          [proj=(e2e|demo)]
#	          [dockerized=(yes|no)]

yarn-cmd = $(if $(call eq,$(cmd),),install --pure-lockfile,$(cmd))
yarn-proj-dir = $(if $(call eq,$(proj),demo),jason/demo,jason/e2e-demo)

yarn:
<<<<<<< HEAD
	yarn --cwd=jason/e2e-demo/ $(if $(call eq,$(cmd),),install,$(cmd))
	yarn --cwd=e2e-tests $(if $(call eq,$(cmd),),install,$(cmd))
=======
ifneq ($(dockerized),no)
	docker run --rm --network=host -v "$(PWD)":/app -w /app \
	           -u $(shell id -u):$(shell id -g) \
		node:latest \
			make yarn cmd='$(yarn-cmd)' proj=$(proj) dockerized=no
else
	yarn --cwd=$(yarn-proj-dir) $(yarn-cmd)
endif
>>>>>>> ca91ef90




##########################
# Documentation commands #
##########################

# Generate project documentation of Rust sources.
#
# Usage:
#	make docs.rust [crate=(@all|medea|jason|<crate-name>)]
#	               [open=(yes|no)] [clean=(no|yes)]

docs-rust-crate = $(if $(call eq,$(crate),),@all,$(crate))

docs.rust:
ifeq ($(clean),yes)
	@rm -rf target/doc/
endif
	cargo +nightly doc \
		$(if $(call eq,$(docs-rust-crate),@all),--all,-p $(docs-rust-crate)) \
		--no-deps \
		$(if $(call eq,$(open),no),,--open)




####################
# Testing commands #
####################

# Run Rust unit tests of project.
#
# Usage:
#	make test.unit [crate=(@all|medea|jason|<crate-name>)]

test-unit-crate = $(if $(call eq,$(crate),),@all,$(crate))

test.unit:
ifeq ($(test-unit-crate),@all)
	@make test.unit crate=medea-client-api-proto
	@make test.unit crate=medea-macro
	@make test.unit crate=medea
	@make test.unit crate=jason
else
ifeq ($(test-unit-crate),medea)
	cargo test --lib --bin medea
else
ifeq ($(test-unit-crate),jason)
	wasm-pack test --headless --firefox jason
endif
	cargo test -p $(test-unit-crate)
endif
endif


# Run Rust e2e tests of project.
# If logs set to "yes" then medea print all logs to stdout.
#
# Usage:
# 	make test.e2e [dockerized=(YES|no)] [logs=(yes|NO)] [coturn=(YES|no)]

medea-env = RUST_BACKTRACE=1 \
	MEDEA_SERVER.BIND_PORT=8081 \
	$(if $(call eq,$(logs),yes),,RUST_LOG=warn) \
	MEDEA_SERVER.STATIC_SPECS_PATH=tests/specs

test.e2e:
ifneq ($(coturn),no)
	@make up.coturn
endif
ifeq ($(dockerized),no)
	@make down.medea dockerized=no

	cargo build $(if $(call eq,$(release),yes),--release)
	env $(medea-env) $(if $(call eq,$(logs),yes),,RUST_LOG=warn) cargo run \
		--bin medea $(if $(call eq,$(release),yes),--release) &

	sleep 1
	- cargo test --test e2e

	@make down.medea

	# Full medea e2e tests with jason
	cargo build $(if $(call eq,$(release),yes),--release)
	cargo build -p control-api-mock
	cd jason && wasm-pack build --target web --out-dir ../_dev/jason-pkg

	env $(if $(call eq,$(logs),yes),,RUST_LOG=warn) cargo run --bin medea \
		$(if $(call eq,$(release),yes),--release) & \
		echo $$! > /tmp/e2e_medea.pid
	env RUST_LOG=warn cargo run -p control-api-mock & \
		echo $$! > /tmp/e2e_control_api_mock.pid
	chromedriver --port=9515 --log-level=OFF & echo $$! > /tmp/chromedriver.pid
	geckodriver --port 4444 --log fatal & echo $$! > /tmp/geckodriver.pid

	sleep 2

	- cargo run -p e2e-tests-runner -- -w http://localhost:9515 -f localhost:50000 \
	 	--headless
	kill $$(cat /tmp/chromedriver.pid)

	- cargo run -p e2e-tests-runner -- -w http://localhost:4444 -f localhost:50001 \
		--headless
	kill $$(cat /tmp/geckodriver.pid)

	kill $$(cat /tmp/e2e_medea.pid)
	kill $$(cat /tmp/e2e_control_api_mock.pid)
	rm -f /tmp/e2e_medea.pid \
		/tmp/e2e_control_api_mock.pid \
		/tmp/chromedriver.pid \
		/tmp/geckodriver.pid
ifneq ($(coturn),no)
	@make down.coturn
endif
else
	@make down.medea dockerized=yes
	@make down.medea dockerized=no
	@make up.coturn

	docker build -t medea-build -f build/medea/Dockerfile .
	docker run --rm --network=host -v "$(PWD)":/app -w /app \
			   -v "$(PWD)/.cache/medea/registry":/usr/local/cargo/registry \
			   -v "$(PWD)/.cache/medea/target":/app/target \
		medea-build:latest \
			make test.e2e dockerized=no coturn=no release=yes

	@make down.coturn
endif




######################
# Releasing commands #
######################

# Build and publish Jason application to npm
#
# Usage:
#	make release.jason

release.jason:
	@rm -rf jason/pkg/
	wasm-pack build -t web jason
	wasm-pack publish




###################
# Docker commands #
###################

# Build Docker image for demo application.
#
# Usage:
#	make docker.build.demo [TAG=(dev|<tag>)]

docker-build-demo-image-name = $(DEMO_IMAGE_NAME)

docker.build.demo:
	@make yarn proj=demo
	docker build \
		-t $(docker-build-demo-image-name):$(if $(call eq,$(TAG),),dev,$(TAG)) \
		jason/demo


# Build medea project Docker image.
#
# Usage:
#	make docker.build.medea [TAG=(dev|<tag>)]
#	                  [debug=(yes|no)] [no-cache=(no|yes)]

docker-build-medea-image-name = $(MEDEA_IMAGE_NAME)

docker.build.medea:
ifneq ($(no-cache),yes)
	docker run --rm --network=host -v "$(PWD)":/app -w /app \
	           -u $(shell id -u):$(shell id -g) \
	           -e CARGO_HOME=.cache/cargo \
		rust:$(RUST_VER) \
			cargo build --bin=medea \
				$(if $(call eq,$(debug),no),--release,)
endif
	$(call docker.build.clean.ignore)
	@echo "!target/$(if $(call eq,$(debug),no),release,debug)/" >> .dockerignore
	docker build --network=host --force-rm \
		$(if $(call eq,$(no-cache),yes),\
			--no-cache --pull,) \
		$(if $(call eq,$(IMAGE),),\
			--build-arg rust_ver=$(RUST_VER) \
			--build-arg rustc_mode=$(if \
				$(call eq,$(debug),no),release,debug) \
			--build-arg rustc_opts=$(if \
				$(call eq,$(debug),no),--release,) \
			--build-arg cargo_home=.cache/cargo,) \
		-t $(docker-build-medea-image-name):$(if $(call eq,$(TAG),),dev,$(TAG)) .
	$(call docker.build.clean.ignore)
define docker.build.clean.ignore
	@sed -i $(if $(call eq,$(shell uname -s),Darwin),'',) \
		/^!target\/d .dockerignore
endef


# Stop demo application in Docker Compose environment
# and remove all related containers.
#
# Usage:
#	make docker.down.demo

docker.down.demo:
	docker-compose -f jason/demo/docker-compose.yml down --rmi=local -v


# Run demo application in Docker Compose environment.
#
# Usage:
#	make docker.up.demo

docker.up.demo: docker.down.demo
	docker-compose -f jason/demo/docker-compose.yml up




####################
# Running commands #
####################

# Run Coturn STUN/TURN server.
#
# Defaults:
# 	logs=no
#
# Usage:
#	make up.coturn [logs=(yes|no)]

up.coturn:
	docker-compose -f docker-compose.coturn.yml up -d
ifeq ($(logs),yes)
	docker-compose -f docker-compose.coturn.yml logs &
endif


# Run Jason E2E demo in development mode.
#
# Usage:
#	make up.jason

up.jason:
	npm run start --prefix=jason/e2e-demo


# Run Medea media server in development mode.
#
# Defaults:
# 	dockerized=no
#
# Usage:
#	make up.medea  [dockerized=(yes|no)]

up.medea: up.coturn
ifeq ($(dockerized),yes)
	@make down.medea
	@make docker.build
	docker-compose -f docker-compose.medea.yml up
	@make down.coturn
else
	cargo run --bin medea
endif




#####################
# Stopping commands #
#####################

# Stop all related to Medea services.

down:
	@make down.medea dockerized=yes
	@make down.medea dockerized=no
	@make down.coturn


# Stop Medea media server.
#
# Defaults:
# 	dockerized=no
#
# Usage:
# 	make down.medea [dockerized=(yes|no)]

down.medea:
ifeq ($(dockerized),yes)
	docker-compose -f docker-compose.medea.yml down
else
	- killall medea
endif


# Stop dockerized coturn.
#
# Usage:
# 	make down.coturn

down.coturn:
	docker-compose -f docker-compose.coturn.yml down -t 1




##################
# .PHONY section #
##################

.PHONY: build \
        cargo cargo.fmt cargo.lint \
        docker.build.demo docker.build.medea docker.down.demo docker.up.demo \
        docs docs.rust \
        down down.coturn down.medea \
        release.jason \
        test test.unit \
        up up.coturn up.demo up.dev up.jason up.medea \
        yarn<|MERGE_RESOLUTION|>--- conflicted
+++ resolved
@@ -116,10 +116,6 @@
 yarn-proj-dir = $(if $(call eq,$(proj),demo),jason/demo,jason/e2e-demo)
 
 yarn:
-<<<<<<< HEAD
-	yarn --cwd=jason/e2e-demo/ $(if $(call eq,$(cmd),),install,$(cmd))
-	yarn --cwd=e2e-tests $(if $(call eq,$(cmd),),install,$(cmd))
-=======
 ifneq ($(dockerized),no)
 	docker run --rm --network=host -v "$(PWD)":/app -w /app \
 	           -u $(shell id -u):$(shell id -g) \
@@ -128,7 +124,6 @@
 else
 	yarn --cwd=$(yarn-proj-dir) $(yarn-cmd)
 endif
->>>>>>> ca91ef90
 
 
 
