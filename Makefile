###############################
# Common defaults/definitions #
###############################

comma := ,

# Checks two given strings for equality.
eq = $(if $(or $(1),$(2)),$(and $(findstring $(1),$(2)),\
                                $(findstring $(2),$(1))),1)




<<<<<<< HEAD
######################
# Project parameters #
######################

CARGO_HOME ?= $(strip $(shell dirname $$(dirname $$(which cargo))))
RUST_VER ?= 1.33
NODE_VER ?= 11.10




=======
>>>>>>> b5742fbf
###########
# Aliases #
###########

# Resolve all project dependencies.
#
# Usage:
#	make deps

<<<<<<< HEAD
deps: cargo.deps yarn
=======
deps: cargo yarn
>>>>>>> b5742fbf


docs: docs.rust


lint: cargo.lint


fmt: cargo.fmt


<<<<<<< HEAD
up: up.dev


# Run all project tests.
#
# Usage:
#	make test
=======
# Run all project application locally in development mode.
#
# Usage:
#	make up

up:
	$(MAKE) -j2 up.jason up.medea

>>>>>>> b5742fbf

test: test.unit




##################
# Cargo commands #
##################

# Resolve Cargo project dependencies.
#
# Usage:
#	make cargo [cmd=(fetch|<cargo-cmd>)]

cargo:
	cargo $(if $(call eq,$(cmd),),fetch,$(cmd))


# Format Rust sources with rustfmt.
#
# Usage:
#	make cargo.fmt [check=(no|yes)]

cargo.fmt:
	cargo +nightly fmt --all $(if $(call eq,$(check),yes),-- --check,)


# Lint Rust sources with clippy.
#
# Usage:
#	make cargo.lint

cargo.lint:
	cargo clippy -- -D clippy::pedantic -D warnings




<<<<<<< HEAD
# Resolve Cargo project dependencies.
#
# Usage:
#	make cargo [cmd=(fetch|<cargo-cmd>)]

cargo-cmd = $(if $(call eq,$(cmd),),fetch,$(cmd))

cargo.deps:
	cargo fetch




=======
>>>>>>> b5742fbf
#################
# Yarn commands #
#################

# Resolve NPM project dependencies with Yarn.
#
# Optional 'cmd' parameter may be used for handy usage of docker-wrapped Yarn,
# for example: make yarn cmd='upgrade'
#
# Usage:
<<<<<<< HEAD
#	make yarn [cmd=('fetch'|<yarn-cmd>)]
#			  [dockerized=(yes|no)]

yarn-cmd = $(if $(call eq,$(cmd),),fetch,$(cmd))

yarn:
ifneq ($(dockerized),no)
	docker run --rm --user $(shell id -u) --network=host -v "$(PWD)":/app -w /app \
		node:$(NODE_VER) \
			make yarn cmd='$(yarn-cmd)' dockerized=no
else
ifeq ($(yarn-cmd),fetch)
	yarn install --pure-lockfile --cwd jason/e2e
else
	yarn $(yarn-cmd)
endif
endif
=======
#	make yarn [cmd=(install|<yarn-cmd>)]

yarn-cmd =

yarn:
	yarn --cwd=jason/e2e-demo/ $(if $(call eq,$(cmd),),install,$(cmd))
>>>>>>> b5742fbf




##########################
# Documentation commands #
##########################

# Generate project documentation of Rust sources.
#
# Usage:
#	make docs.rust [open=(yes|no)] [clean=(no|yes)]

docs.rust:
ifeq ($(clean),yes)
	@rm -rf target/doc/
endif
	cargo +nightly doc $(if $(call eq,$(open),no),,--open)




####################
# Testing commands #
####################

# Run Rust unit tests of project.
#
# Usage:
<<<<<<< HEAD
#	make test.unit [dockerized=(no|yes)] [app=(server|client)]

test.unit:
ifeq ($(app),)
	make test.unit dockerized=$(dockerized) app=server
	make test.unit dockerized=$(dockerized) app=client
endif
ifeq ($(dockerized),yes)
ifeq ($(app),server)
		docker run --rm --user $(shell id -u) --network=host -v "$(PWD)":/app -w /app \
					-v "$(abspath $(CARGO_HOME))/registry":/usr/local/cargo/registry\
			rust:$(RUST_VER) \
				make test.unit dockerized=no app=server
endif
ifeq ($(app),client)
		docker run --rm --user $(shell id -u) --network=host -v "$(PWD)":/app -w /app \
					-v "$(abspath $(CARGO_HOME))/registry":/usr/local/cargo/registry\
			alexlapa/wasm-pack:stable-$(RUST_VER)-ff-66.0 \
				make test.unit dockerized=no app=client
endif
else
ifeq ($(app),server)
	cargo test --all
endif
ifeq ($(app),client)
	wasm-pack test --headless --firefox jason
endif
endif




# Run projects Medea and e2e app locally with dev settings.
#
# Usage:
#	make up.dev

up.dev:
	$(MAKE) -j2 up.dev.server up.dev.e2e

up.dev.server:
	cargo run

up.dev.e2e:
	npm run start --prefix jason/e2e
=======
#	make test.unit [app=(all|medea|jason)]

test-unit-app = $(if $(call eq,$(app),),all,$(app))

test.unit:
ifeq ($(test-unit-app),all)
	@make test.unit app=medea
	@make test.unit app=jason
endif
ifeq ($(test-unit-app),medea)
	cargo test --bin medea
endif
ifeq ($(test-unit-app),jason)
	wasm-pack test --headless --firefox jason
endif




####################
# Running commands #
####################

# Run Jason E2E demo in development mode.
#
# Usage:
#	make up.jason

up.jason:
	npm run start --prefix=jason/e2e-demo


# Run Medea media server in development mode.
#
# Usage:
#	make up.medea

up.medea:
	cargo run --bin medea
>>>>>>> b5742fbf




##################
# .PHONY section #
##################

.PHONY: cargo cargo.deps cargo.fmt cargo.lint \
        docs docs.rust \
        test test.unit \
<<<<<<< HEAD
        up up.dev up.dev.server up.dev.e2e \
=======
        up up.jason up.medea \
>>>>>>> b5742fbf
        yarn
<|MERGE_RESOLUTION|>--- conflicted
+++ resolved
@@ -11,20 +11,6 @@
 
 
 
-<<<<<<< HEAD
-######################
-# Project parameters #
-######################
-
-CARGO_HOME ?= $(strip $(shell dirname $$(dirname $$(which cargo))))
-RUST_VER ?= 1.33
-NODE_VER ?= 11.10
-
-
-
-
-=======
->>>>>>> b5742fbf
 ###########
 # Aliases #
 ###########
@@ -34,11 +20,7 @@
 # Usage:
 #	make deps
 
-<<<<<<< HEAD
-deps: cargo.deps yarn
-=======
 deps: cargo yarn
->>>>>>> b5742fbf
 
 
 docs: docs.rust
@@ -50,15 +32,6 @@
 fmt: cargo.fmt
 
 
-<<<<<<< HEAD
-up: up.dev
-
-
-# Run all project tests.
-#
-# Usage:
-#	make test
-=======
 # Run all project application locally in development mode.
 #
 # Usage:
@@ -67,7 +40,6 @@
 up:
 	$(MAKE) -j2 up.jason up.medea
 
->>>>>>> b5742fbf
 
 test: test.unit
 
@@ -107,22 +79,6 @@
 
 
 
-<<<<<<< HEAD
-# Resolve Cargo project dependencies.
-#
-# Usage:
-#	make cargo [cmd=(fetch|<cargo-cmd>)]
-
-cargo-cmd = $(if $(call eq,$(cmd),),fetch,$(cmd))
-
-cargo.deps:
-	cargo fetch
-
-
-
-
-=======
->>>>>>> b5742fbf
 #################
 # Yarn commands #
 #################
@@ -133,32 +89,12 @@
 # for example: make yarn cmd='upgrade'
 #
 # Usage:
-<<<<<<< HEAD
-#	make yarn [cmd=('fetch'|<yarn-cmd>)]
-#			  [dockerized=(yes|no)]
-
-yarn-cmd = $(if $(call eq,$(cmd),),fetch,$(cmd))
-
-yarn:
-ifneq ($(dockerized),no)
-	docker run --rm --user $(shell id -u) --network=host -v "$(PWD)":/app -w /app \
-		node:$(NODE_VER) \
-			make yarn cmd='$(yarn-cmd)' dockerized=no
-else
-ifeq ($(yarn-cmd),fetch)
-	yarn install --pure-lockfile --cwd jason/e2e
-else
-	yarn $(yarn-cmd)
-endif
-endif
-=======
 #	make yarn [cmd=(install|<yarn-cmd>)]
 
 yarn-cmd =
 
 yarn:
 	yarn --cwd=jason/e2e-demo/ $(if $(call eq,$(cmd),),install,$(cmd))
->>>>>>> b5742fbf
 
 
 
@@ -188,53 +124,6 @@
 # Run Rust unit tests of project.
 #
 # Usage:
-<<<<<<< HEAD
-#	make test.unit [dockerized=(no|yes)] [app=(server|client)]
-
-test.unit:
-ifeq ($(app),)
-	make test.unit dockerized=$(dockerized) app=server
-	make test.unit dockerized=$(dockerized) app=client
-endif
-ifeq ($(dockerized),yes)
-ifeq ($(app),server)
-		docker run --rm --user $(shell id -u) --network=host -v "$(PWD)":/app -w /app \
-					-v "$(abspath $(CARGO_HOME))/registry":/usr/local/cargo/registry\
-			rust:$(RUST_VER) \
-				make test.unit dockerized=no app=server
-endif
-ifeq ($(app),client)
-		docker run --rm --user $(shell id -u) --network=host -v "$(PWD)":/app -w /app \
-					-v "$(abspath $(CARGO_HOME))/registry":/usr/local/cargo/registry\
-			alexlapa/wasm-pack:stable-$(RUST_VER)-ff-66.0 \
-				make test.unit dockerized=no app=client
-endif
-else
-ifeq ($(app),server)
-	cargo test --all
-endif
-ifeq ($(app),client)
-	wasm-pack test --headless --firefox jason
-endif
-endif
-
-
-
-
-# Run projects Medea and e2e app locally with dev settings.
-#
-# Usage:
-#	make up.dev
-
-up.dev:
-	$(MAKE) -j2 up.dev.server up.dev.e2e
-
-up.dev.server:
-	cargo run
-
-up.dev.e2e:
-	npm run start --prefix jason/e2e
-=======
 #	make test.unit [app=(all|medea|jason)]
 
 test-unit-app = $(if $(call eq,$(app),),all,$(app))
@@ -274,7 +163,6 @@
 
 up.medea:
 	cargo run --bin medea
->>>>>>> b5742fbf
 
 
 
@@ -283,12 +171,8 @@
 # .PHONY section #
 ##################
 
-.PHONY: cargo cargo.deps cargo.fmt cargo.lint \
+.PHONY: cargo cargo.fmt cargo.lint \
         docs docs.rust \
         test test.unit \
-<<<<<<< HEAD
-        up up.dev up.dev.server up.dev.e2e \
-=======
         up up.jason up.medea \
->>>>>>> b5742fbf
         yarn
