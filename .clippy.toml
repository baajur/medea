--- conflicted
+++ resolved
@@ -14,10 +14,6 @@
     "RTCPeerConnection", "RTCPeerConnectionIceEvent",
     "RTCRtpTransceiver", "RTCRtpTransceiverDirection",
     "RTCSdpType", "RTCIceCandidateInit",
-<<<<<<< HEAD
+    "WebRTC", "RtcPeerConnection",
     "gRPC", "WebDriver",
-=======
-    "WebRTC", "RtcPeerConnection",
-    "gRPC",
->>>>>>> 2ce6f520
 ]