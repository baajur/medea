--- conflicted
+++ resolved
@@ -19,22 +19,12 @@
     volumes:
       - ../../_dev/specs:/specs:ro
     network_mode: service:web-client
-<<<<<<< HEAD
-  control-api-mock:
-    container_name: demo-control-api-mock
-    image: instrumentisto/medea-control-api-mock:dev
-    environment:
-      RUST_LOG: "DEBUG"
-    depends_on:
-      - coturn-db
-=======
   control-mock:
     container_name: demo-control-api-mock
     image: instrumentisto/medea-control-api-mock:dev
     depends_on: ["medea"]
     environment:
       RUST_LOG: INFO
->>>>>>> 6b07bbc9
     network_mode: service:web-client
   coturn:
     container_name: demo-coturn
