--- conflicted
+++ resolved
@@ -5,27 +5,20 @@
 mod sender;
 
 use std::{
-<<<<<<< HEAD
+    borrow::ToOwned,
     cell::RefCell,
     collections::{HashMap, HashSet},
     convert::From,
     future::Future,
     rc::Rc,
     time::Duration,
-=======
-    borrow::ToOwned, cell::RefCell, collections::HashMap, convert::From, rc::Rc,
->>>>>>> 87fadf5c
 };
 
 use derive_more::Display;
 use futures::{channel::mpsc, future};
 use medea_client_api_proto as proto;
-<<<<<<< HEAD
 use medea_client_api_proto::Mid;
 use medea_reactive::{DroppedError, ObservableCell};
-=======
-use medea_reactive::DroppedError;
->>>>>>> 87fadf5c
 use proto::{Direction, PeerId, Track, TrackId};
 use tracerr::Traced;
 use web_sys::RtcRtpTransceiver;
@@ -458,375 +451,4 @@
             .values()
             .for_each(|sender| sender.reset_mute_state_transition_timeout());
     }
-<<<<<<< HEAD
-}
-
-/// Representation of a local [`MediaStreamTrack`] that is being sent to some
-/// remote peer.
-pub struct Sender {
-    track_id: TrackId,
-    caps: TrackConstraints,
-    track: RefCell<Option<MediaStreamTrack>>,
-    transceiver: RtcRtpTransceiver,
-    mute_state: ObservableCell<MuteState>,
-    mute_timeout_handle: RefCell<Option<ResettableDelayHandle>>,
-}
-
-impl Sender {
-    #[cfg(not(feature = "mockable"))]
-    const MUTE_TRANSITION_TIMEOUT: Duration = Duration::from_secs(10);
-    #[cfg(feature = "mockable")]
-    const MUTE_TRANSITION_TIMEOUT: Duration = Duration::from_millis(500);
-
-    /// Creates new [`RtcRtpTransceiver`] if provided `mid` is `None`,
-    /// otherwise retrieves existing [`RtcRtpTransceiver`] via provided `mid`
-    /// from a provided [`RtcPeerConnection`]. Errors if [`RtcRtpTransceiver`]
-    /// lookup fails.
-    fn new(
-        peer_id: PeerId,
-        track_id: TrackId,
-        caps: TrackConstraints,
-        peer: &RtcPeerConnection,
-        peer_events_sender: mpsc::UnboundedSender<PeerEvent>,
-        mid: Option<Mid>,
-        mute_state: StableMuteState,
-    ) -> Result<Rc<Self>> {
-        let kind = TransceiverKind::from(&caps);
-        let transceiver = match mid {
-            None => peer.add_transceiver(kind, TransceiverDirection::Sendonly),
-            Some(mid) => peer
-                .get_transceiver_by_mid(&mid)
-                .ok_or(MediaConnectionsError::TransceiverNotFound(mid))
-                .map_err(tracerr::wrap!())?,
-        };
-
-        let mute_state = ObservableCell::new(mute_state.into());
-        // we dont care about initial state, cause transceiver is inactive atm
-        let mut mute_state_changes = mute_state.subscribe().skip(1);
-        let this = Rc::new(Self {
-            track_id,
-            caps,
-            track: RefCell::new(None),
-            transceiver,
-            mute_state,
-            mute_timeout_handle: RefCell::new(None),
-        });
-
-        let weak_this = Rc::downgrade(&this);
-        spawn_local(async move {
-            while let Some(mute_state) = mute_state_changes.next().await {
-                if let Some(this) = weak_this.upgrade() {
-                    match mute_state {
-                        MuteState::Stable(stable) => {
-                            match stable {
-                                StableMuteState::NotMuted => {
-                                    let _ = peer_events_sender.unbounded_send(
-                                        PeerEvent::NewLocalStreamRequired {
-                                            peer_id,
-                                        },
-                                    );
-                                }
-                                StableMuteState::Muted => {
-                                    // cannot fail
-                                    this.track.borrow_mut().take();
-                                    let _ = JsFuture::from(
-                                        this.transceiver
-                                            .sender()
-                                            .replace_track(None),
-                                    )
-                                    .await;
-                                }
-                            }
-                        }
-                        MuteState::Transition(_) => {
-                            let weak_this = Rc::downgrade(&this);
-                            spawn_local(async move {
-                                let mut transitions =
-                                    this.mute_state.subscribe().skip(1);
-                                let (timeout, timeout_handle) =
-                                    resettable_delay_for(
-                                        Self::MUTE_TRANSITION_TIMEOUT,
-                                    );
-                                this.mute_timeout_handle
-                                    .borrow_mut()
-                                    .replace(timeout_handle);
-                                match future::select(
-                                    transitions.next(),
-                                    Box::pin(timeout),
-                                )
-                                .await
-                                {
-                                    Either::Left(_) => (),
-                                    Either::Right(_) => {
-                                        if let Some(this) = weak_this.upgrade()
-                                        {
-                                            let stable = this
-                                                .mute_state
-                                                .get()
-                                                .cancel_transition();
-                                            this.mute_state.set(stable);
-                                        }
-                                    }
-                                }
-                            });
-                        }
-                    }
-                } else {
-                    break;
-                }
-            }
-        });
-
-        Ok(this)
-    }
-
-    /// Stops mute/unmute timeout of this [`Sender`].
-    pub fn stop_mute_state_transition_timeout(&self) {
-        if let Some(timer) = &*self.mute_timeout_handle.borrow() {
-            timer.stop();
-        }
-    }
-
-    /// Resets mute/unmute timeout of this [`Sender`].
-    pub fn reset_mute_state_transition_timeout(&self) {
-        if let Some(timer) = &*self.mute_timeout_handle.borrow() {
-            timer.reset();
-        }
-    }
-
-    /// Returns [`TrackId`] of this [`Sender`].
-    pub fn track_id(&self) -> TrackId {
-        self.track_id
-    }
-
-    /// Returns kind of [`RtcRtpTransceiver`] this [`Sender`].
-    pub fn kind(&self) -> TransceiverKind {
-        TransceiverKind::from(&self.caps)
-    }
-
-    /// Returns [`MuteState`] of this [`Sender`].
-    pub fn mute_state(&self) -> MuteState {
-        self.mute_state.get()
-    }
-
-    /// Returns [`Mid`] of this [`Sender`] from the underlying
-    /// [`RtcRtpTransceiver`].
-    fn mid(&self) -> Option<Mid> {
-        self.transceiver.mid().map(|mid| mid.into())
-    }
-
-    /// Inserts provided [`MediaStreamTrack`] into provided [`Sender`]s
-    /// transceiver and enables transceivers sender by changing its
-    /// direction to `sendonly`.
-    ///
-    /// [1]: https://w3.org/TR/webrtc/#dom-rtcrtpsender-replacetrack
-    async fn insert_and_enable_track(
-        sender: Rc<Self>,
-        new_track: MediaStreamTrack,
-    ) -> Result<()> {
-        // no-op if we try to insert same track
-        if let Some(current_track) = sender.track.borrow().as_ref() {
-            if new_track.id() == current_track.id() {
-                return Ok(());
-            }
-        }
-
-        // no-op if transceiver is not NotMuted
-        if let MuteState::Stable(StableMuteState::NotMuted) =
-            sender.mute_state()
-        {
-            JsFuture::from(
-                sender
-                    .transceiver
-                    .sender()
-                    .replace_track(Some(new_track.as_ref())),
-            )
-            .await
-            .map_err(Into::into)
-            .map_err(MediaConnectionsError::CouldNotInsertTrack)
-            .map_err(tracerr::wrap!())?;
-
-            sender.track.borrow_mut().replace(new_track);
-
-            sender
-                .transceiver
-                .set_direction(RtcRtpTransceiverDirection::Sendonly);
-        }
-
-        Ok(())
-    }
-
-    /// Checks whether [`Sender`] is in [`MuteState::Muted`].
-    pub fn is_muted(&self) -> bool {
-        self.mute_state.get() == StableMuteState::Muted.into()
-    }
-
-    /// Checks whether [`Sender`] is in [`MuteState::NotMuted`].
-    pub fn is_not_muted(&self) -> bool {
-        self.mute_state.get() == StableMuteState::NotMuted.into()
-    }
-
-    /// Sets current [`MuteState`] to [`MuteState::Transition`].
-    pub fn mute_state_transition_to(&self, desired_state: StableMuteState) {
-        let current_mute_state = self.mute_state.get();
-        self.mute_state
-            .set(current_mute_state.transition_to(desired_state));
-    }
-
-    /// Returns [`Future`] which will be resolved when [`MuteState`] of this
-    /// [`Sender`] will be [`MuteState::Stable`] or the [`Sender`] is dropped.
-    ///
-    /// Succeeds if [`Sender`]'s [`MuteState`] transits into the `desired_state`
-    /// or the [`Sender`] is dropped.
-    ///
-    /// # Errors
-    ///
-    /// [`MediaConnectionsError::MuteStateTransitsIntoOppositeState`] is
-    /// returned if [`Sender`]'s [`MuteState`] transits into the opposite to
-    /// the `desired_state`.
-    pub fn when_mute_state_stable(
-        &self,
-        desired_state: StableMuteState,
-    ) -> impl Future<Output = Result<()>> {
-        let mut mute_states = self.mute_state.subscribe();
-        async move {
-            while let Some(state) = mute_states.next().await {
-                match state {
-                    MuteState::Transition(_) => continue,
-                    MuteState::Stable(s) => {
-                        return if s == desired_state {
-                            Ok(())
-                        } else {
-                            Err(tracerr::new!(
-                                MediaConnectionsError::
-                                MuteStateTransitsIntoOppositeState
-                            ))
-                        }
-                    }
-                }
-            }
-            Ok(())
-        }
-    }
-
-    /// Updates this [`Sender`]s tracks based on the provided
-    /// [`proto::TrackPatch`].
-    pub fn update(&self, track: &proto::TrackPatch) {
-        if track.id != self.track_id {
-            return;
-        }
-
-        if let Some(is_muted) = track.is_muted {
-            let new_mute_state = StableMuteState::from(is_muted);
-            let current_mute_state = self.mute_state.get();
-
-            let mute_state_update: MuteState = match current_mute_state {
-                MuteState::Stable(_) => new_mute_state.into(),
-                MuteState::Transition(t) => {
-                    if t.intended() == new_mute_state {
-                        new_mute_state.into()
-                    } else {
-                        t.set_inner(new_mute_state).into()
-                    }
-                }
-            };
-
-            self.mute_state.set(mute_state_update);
-        }
-    }
-}
-
-impl Drop for Sender {
-    /// Sets underlying [`RtcRtpTransceiver`]'s direction to the
-    /// [`RtcRtpTransceiverDirection::Inactive`].
-    ///
-    /// Replaces sender in the underlying [`RtcRtpTransceiver`] with `None`.
-    fn drop(&mut self) {
-        if !self.transceiver.stopped() {
-            self.transceiver
-                .set_direction(RtcRtpTransceiverDirection::Inactive);
-            let fut =
-                JsFuture::from(self.transceiver.sender().replace_track(None));
-            spawn_local(async move {
-                let _ = fut.await;
-            });
-        }
-    }
-}
-
-/// Representation of a remote [`MediaStreamTrack`] that is being received from
-/// some remote peer. It may have two states: `waiting` and `receiving`.
-///
-/// We can save related [`RtcRtpTransceiver`] and the actual
-/// [`MediaStreamTrack`] only when [`MediaStreamTrack`] data arrives.
-pub struct Receiver {
-    track_id: TrackId,
-    sender_id: PeerId,
-    transceiver: Option<RtcRtpTransceiver>,
-    mid: Option<Mid>,
-    track: Option<MediaStreamTrack>,
-}
-
-impl Receiver {
-    /// Creates new [`RtcRtpTransceiver`] if provided `mid` is `None`,
-    /// otherwise creates [`Receiver`] without [`RtcRtpTransceiver`]. It will be
-    /// injected when [`MediaStreamTrack`] arrives.
-    ///
-    /// `track` field in the created [`Receiver`] will be `None`,
-    /// since [`Receiver`] must be created before the actual
-    /// [`MediaStreamTrack`] data arrives.
-    #[inline]
-    fn new(
-        track_id: TrackId,
-        caps: &TrackConstraints,
-        sender_id: PeerId,
-        peer: &RtcPeerConnection,
-        mid: Option<Mid>,
-    ) -> Self {
-        let kind = TransceiverKind::from(caps);
-        let transceiver = match mid {
-            None => {
-                Some(peer.add_transceiver(kind, TransceiverDirection::Recvonly))
-            }
-            Some(_) => None,
-        };
-        Self {
-            track_id,
-            sender_id,
-            transceiver,
-            mid,
-            track: None,
-        }
-    }
-
-    /// Returns associated [`MediaStreamTrack`] with this [`Receiver`], if any.
-    #[inline]
-    pub(crate) fn track(&self) -> Option<MediaStreamTrack> {
-        self.track.as_ref().cloned()
-    }
-
-    /// Returns `mid` of this [`Receiver`].
-    ///
-    /// Tries to fetch it from the underlying [`RtcRtpTransceiver`] if current
-    /// value is `None`.
-    pub(crate) fn mid(&mut self) -> Option<Mid> {
-        if self.mid.is_none() && self.transceiver.is_some() {
-            self.mid = self.transceiver.as_ref().unwrap().mid().map(Into::into)
-        }
-        self.mid.clone()
-    }
-}
-
-impl Drop for Receiver {
-    /// Sets underlying [`RtcRtpTransceiver`]'s direction to the
-    /// [`RtcRtpTransceiverDirection::Inactive`].
-    fn drop(&mut self) {
-        if let Some(transceiver) = &self.transceiver {
-            if !transceiver.stopped() {
-                transceiver.set_direction(RtcRtpTransceiverDirection::Inactive);
-            }
-        }
-    }
-=======
->>>>>>> 87fadf5c
 }