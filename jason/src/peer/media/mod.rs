--- conflicted
+++ resolved
@@ -231,9 +231,6 @@
         Ok(mids)
     }
 
-<<<<<<< HEAD
-    /// Creates new [`Sender`]s and [`Receiver`]s for each new [`Track`].
-=======
     /// Returns publishing statuses of the all [`Sender`]s from this
     /// [`MediaConnections`].
     pub fn get_senders_statuses(&self) -> HashMap<TrackId, bool> {
@@ -246,10 +243,7 @@
         out
     }
 
-    /// Synchronizes local state with provided tracks. Creates new [`Sender`]s
-    /// and [`Receiver`]s for each new [`Track`], and updates [`Track`] if
-    /// its settings has been changed.
->>>>>>> 7ed8f6d2
+    /// Creates new [`Sender`]s and [`Receiver`]s for each new [`Track`].
     ///
     /// # Errors
     ///
