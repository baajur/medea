//! Adapters to [RTCPeerConnection][1] and related objects.
//!
//! [1]: https://w3.org/TR/webrtc/#rtcpeerconnection-interface

mod conn;
mod ice_server;
mod media;
mod repo;
mod stats;
mod stream;
mod stream_request;

use std::{
    cell::RefCell,
    collections::{hash_map::DefaultHasher, HashMap},
    convert::TryFrom as _,
    hash::{Hash, Hasher},
    rc::Rc,
};

use derive_more::{Display, From};
use futures::{channel::mpsc, future, StreamExt as _};
use medea_client_api_proto::{
    self as proto, stats::StatId, Direction, IceConnectionState,
    PeerConnectionState, PeerId as Id, PeerId, TrackId,
};
use medea_macro::dispatchable;
use tracerr::Traced;
<<<<<<< HEAD
use wasm_bindgen_futures::spawn_local;
use web_sys::{
    MediaStream as SysMediaStream, RtcIceConnectionState, RtcTrackEvent,
};

use crate::{
    media::{MediaManager, MediaManagerError},
    snapshots::{ObservablePeerSnapshot, ObservableTrackSnapshot},
=======
use web_sys::{RtcIceConnectionState, RtcTrackEvent};

use crate::{
    media::{MediaManager, MediaManagerError, MediaStream},
>>>>>>> 000173d9
    utils::{console_error, JasonError, JsCaused, JsError},
    MediaStreamSettings,
};

#[cfg(feature = "mockable")]
#[doc(inline)]
pub use self::repo::MockPeerRepository;
#[doc(inline)]
pub use self::repo::{PeerRepository, Repository};
pub use self::{
    conn::{
        IceCandidate, RTCPeerConnectionError, RtcPeerConnection, SdpType,
        TransceiverDirection, TransceiverKind,
    },
    media::{
        MediaConnections, MediaConnectionsError, MuteState,
        MuteStateTransition, Sender, StableMuteState,
    },
    stats::RtcStats,
    stream::{PeerMediaStream, RemoteMediaStream},
    stream_request::{SimpleStreamRequest, StreamRequest, StreamRequestError},
};

/// Errors that may occur in [RTCPeerConnection][1].
///
/// [1]: https://w3.org/TR/webrtc/#rtcpeerconnection-interface
#[derive(Debug, Display, From, JsCaused)]
pub enum PeerError {
    /// Errors that may occur in [`MediaConnections`] storage.
    #[display(fmt = "{}", _0)]
    MediaConnections(#[js(cause)] MediaConnectionsError),

    /// Errors that may occur in a [`MediaManager`].
    #[display(fmt = "{}", _0)]
    MediaManager(#[js(cause)] MediaManagerError),

    /// Errors that may occur during signaling between this and remote
    /// [RTCPeerConnection][1] and event handlers setting errors.
    ///
    /// [1]: https://w3.org/TR/webrtc/#dom-rtcpeerconnection
    #[display(fmt = "{}", _0)]
    RtcPeerConnection(#[js(cause)] RTCPeerConnectionError),

    /// Errors that may occur when validating [`StreamRequest`] or
    /// parsing [`MediaStream`].
    #[display(fmt = "{}", _0)]
    StreamRequest(#[js(cause)] StreamRequestError),
}

type Result<T> = std::result::Result<T, Traced<PeerError>>;

/// Events emitted from [`RtcPeerConnection`].
#[dispatchable]
pub enum PeerEvent {
    /// [`RtcPeerConnection`] discovered new ICE candidate.
    ///
    /// Wrapper around [RTCPeerConnectionIceEvent][1].
    ///
    /// [1]: https://w3.org/TR/webrtc/#rtcpeerconnectioniceevent
    IceCandidateDiscovered {
        /// ID of the [`PeerConnection`] that discovered new ICE candidate.
        peer_id: Id,

        /// [`candidate` field][2] of the discovered [RTCIceCandidate][1].
        ///
        /// [1]: https://w3.org/TR/webrtc/#dom-rtcicecandidate
        /// [2]: https://w3.org/TR/webrtc/#dom-rtcicecandidate-candidate
        candidate: String,

        /// [`sdpMLineIndex` field][2] of the discovered [RTCIceCandidate][1].
        ///
        /// [1]: https://w3.org/TR/webrtc/#dom-rtcicecandidate
        /// [2]: https://w3.org/TR/webrtc/#dom-rtcicecandidate-sdpmlineindex
        sdp_m_line_index: Option<u16>,

        /// [`sdpMid` field][2] of the discovered [RTCIceCandidate][1].
        ///
        /// [1]: https://w3.org/TR/webrtc/#dom-rtcicecandidate
        /// [2]: https://w3.org/TR/webrtc/#dom-rtcicecandidate-sdpmid
        sdp_mid: Option<String>,
    },

    /// [`RtcPeerConnection`] received new stream from remote sender.
    NewRemoteStream {
        /// ID of the [`PeerConnection`] that received new stream from remote
        /// sender.
        peer_id: Id,

        /// ID of the remote sender's [`PeerConnection`].
        sender_id: Id,

        /// Received [`MediaStream`].
        remote_stream: PeerMediaStream,
    },

    /// [`RtcPeerConnection`] sent new local stream to remote members.
    NewLocalStream {
        /// ID of the [`PeerConnection`] that sent new local stream to remote
        /// members.
        peer_id: Id,

        /// Local [`MediaStream`] that is sent to remote members.
        local_stream: MediaStream,
    },

    /// [`RtcPeerConnection`]'s [ICE connection][1] state changed.
    ///
    /// [1]: https://w3.org/TR/webrtc/#dfn-ice-connection-state
    IceConnectionStateChanged {
        /// ID of the [`PeerConnection`] that sends
        /// [`iceconnectionstatechange`][1] event.
        ///
        /// [1]: https://w3.org/TR/webrtc/#event-iceconnectionstatechange
        peer_id: Id,

        /// New [`IceConnectionState`].
        ice_connection_state: IceConnectionState,
    },

    /// [`RtcPeerConnection`]'s [connection][1] state changed.
    ///
    /// [1]: https://w3.org/TR/webrtc/#dfn-ice-connection-state
    ConnectionStateChanged {
        /// ID of the [`PeerConnection`] that sends
        /// [`connectionstatechange`][1] event.
        ///
        /// [1]: https://w3.org/TR/webrtc/#event-connectionstatechange
        peer_id: Id,

        /// New [`PeerConnectionState`].
        peer_connection_state: PeerConnectionState,
    },

    /// [`RtcPeerConnection`]'s [`RtcStats`] update.
    StatsUpdate {
        /// ID of the [`PeerConnection`] for which [`RtcStats`] was sent.
        peer_id: Id,

        /// [`RtcStats`] of this [`PeerConnection`].
        stats: RtcStats,
    },

    /// [`RtcPeerConnection`] is signalling that it [`MediaStream`]
    NewLocalStreamRequired {
        /// ID of the [`PeerConnection`] that requested new media stream.
        peer_id: Id,
    },
}

/// High-level wrapper around [`RtcPeerConnection`].
pub struct PeerConnection {
    /// Unique ID of [`PeerConnection`].
    id: Id,

    /// Underlying [`RtcPeerConnection`].
    peer: Rc<RtcPeerConnection>,

    /// [`Sender`]s and [`Receiver`]s of this [`RtcPeerConnection`].
    ///
    /// [`Receiver`]: self::media::Receiver
    media_connections: Rc<MediaConnections>,

    /// [`MediaManager`] that will be used to acquire local [`MediaStream`]s.
    media_manager: Rc<MediaManager>,

    /// [`PeerEvent`]s tx.
    peer_events_sender: mpsc::UnboundedSender<PeerEvent>,

    /// Indicates if underlying [`RtcPeerConnection`] has remote description.
    has_remote_description: RefCell<bool>,

    /// Stores [`IceCandidate`]s received before remote description for
    /// underlying [`RtcPeerConnection`].
    ice_candidates_buffer: RefCell<Vec<IceCandidate>>,

    /// Last hashes of the all [`RtcStat`]s which was already sent to the
    /// server, so we won't duplicate stats that were already sent.
    ///
    /// Stores precomputed hashes, since we don't need access to actual stats
    /// values.
    sent_stats_cache: RefCell<HashMap<StatId, u64>>,
}

impl PeerConnection {
    /// Creates new [`PeerConnection`].
    ///
    /// Provided `peer_events_sender` will be used to emit [`PeerEvent`]s from
    /// this peer.
    ///
    /// Provided `ice_servers` will be used by created [`RtcPeerConnection`].
    ///
    /// # Errors
    ///
    /// Errors with [`PeerError::RtcPeerConnection`] if [`RtcPeerConnection`]
    /// creating fails.
    ///
    /// Errors with [`PeerError::RtcPeerConnection`] if some callback of
    /// [`RtcPeerConnection`] can't be set.
    pub fn new(
        peer_state: &ObservablePeerSnapshot,
        peer_events_sender: mpsc::UnboundedSender<PeerEvent>,
        media_manager: Rc<MediaManager>,
    ) -> Result<Rc<Self>> {
        let peer = Rc::new(
            RtcPeerConnection::new(
                peer_state.get_ice_servers(),
                peer_state.get_is_force_relayed(),
            )
            .map_err(tracerr::map_from_and_wrap!())?,
        );
        let media_connections = Rc::new(MediaConnections::new(
            id,
            Rc::clone(&peer),
            peer_events_sender.clone(),
        ));

        let peer = Self {
            id: peer_state.get_id(),
            peer,
            media_connections,
            media_manager,
            peer_events_sender,
            sent_stats_cache: RefCell::new(HashMap::new()),
            has_remote_description: RefCell::new(false),
            ice_candidates_buffer: RefCell::new(vec![]),
        };

        // Bind to `icecandidate` event.
        let id = peer.id;
        let sender = peer.peer_events_sender.clone();
        peer.peer
            .on_ice_candidate(Some(move |candidate| {
                Self::on_ice_candidate(id, &sender, candidate);
            }))
            .map_err(tracerr::map_from_and_wrap!())?;

        // Bind to `iceconnectionstatechange` event.
        let id = peer.id;
        let sender = peer.peer_events_sender.clone();
        peer.peer
            .on_ice_connection_state_change(Some(move |ice_connection_state| {
                Self::on_ice_connection_state_changed(
                    id,
                    &sender,
                    ice_connection_state,
                );
            }))
            .map_err(tracerr::map_from_and_wrap!())?;

        // Bind to `connectionstatechange` event.
        let id = peer.id;
        let sender = peer.peer_events_sender.clone();
        peer.peer
            .on_connection_state_change(Some(move |peer_connection_state| {
                let _ =
                    sender.unbounded_send(PeerEvent::ConnectionStateChanged {
                        peer_id: id,
                        peer_connection_state,
                    });
            }))
            .map_err(tracerr::map_from_and_wrap!())?;

        // Bind to `track` event.
        let id = peer.id;
        let media_connections = Rc::clone(&peer.media_connections);
        let sender = peer.peer_events_sender.clone();
        peer.peer
            .on_track(Some(move |track_event| {
                Self::on_track(id, &media_connections, &sender, &track_event);
            }))
            .map_err(tracerr::map_from_and_wrap!())?;

        let peer = Rc::new(peer);

        let this_weak = Rc::downgrade(&peer);
        let mut on_sdp_answer_made = peer_state.on_sdp_answer_made();
        spawn_local(async move {
            while let Some(sdp_answer) = on_sdp_answer_made.next().await {
                let this = if let Some(this) = this_weak.upgrade() {
                    this
                } else {
                    break;
                };
                if let Err(err) = this.set_remote_answer(sdp_answer).await {
                    JasonError::from(err).print()
                }
            }
        });

        let this_weak = Rc::downgrade(&peer);
        let mut on_ice_candidate_discovered =
            peer_state.on_ice_candidate_discovered();
        spawn_local(async move {
            while let Some(candidate) = on_ice_candidate_discovered.next().await
            {
                let this = if let Some(this) = this_weak.upgrade() {
                    this
                } else {
                    break;
                };
                let add = this
                    .add_ice_candidate(
                        candidate.candidate,
                        candidate.sdp_m_line_index,
                        candidate.sdp_mid,
                    )
                    .await;
                if let Err(err) = add {
                    JasonError::from(err).print();
                }
            }
        });

        Ok(peer)
    }

    /// Filters out already sent stats, and send new statss from
    /// provided [`RtcStats`].
    pub fn send_peer_stats(&self, stats: RtcStats) {
        let mut stats_cache = self.sent_stats_cache.borrow_mut();
        let stats = RtcStats(
            stats
                .0
                .into_iter()
                .filter(|stat| {
                    let mut hasher = DefaultHasher::new();
                    stat.stats.hash(&mut hasher);
                    let stat_hash = hasher.finish();

                    if let Some(last_hash) = stats_cache.get_mut(&stat.id) {
                        if *last_hash == stat_hash {
                            false
                        } else {
                            *last_hash = stat_hash;
                            true
                        }
                    } else {
                        stats_cache.insert(stat.id.clone(), stat_hash);
                        true
                    }
                })
                .collect(),
        );

        if !stats.0.is_empty() {
            let _ = self.peer_events_sender.unbounded_send(
                PeerEvent::StatsUpdate {
                    peer_id: self.id,
                    stats,
                },
            );
        }
    }

    /// Sends [`RtcStats`] update of this [`PeerConnection`] to the server.
    pub async fn scrape_and_send_peer_stats(&self) {
        match self.peer.get_stats().await {
            Ok(stats) => self.send_peer_stats(stats),
            Err(e) => {
                JasonError::from(e).print();
            }
        };
    }

    /// Returns [`RtcStats`] of this [`PeerConnection`].
    ///
    /// # Errors
    ///
    /// Errors with [`PeerError::RtcPeerConnection`] if failed to get
    /// [`RtcStats`].
    pub async fn get_stats(&self) -> Result<RtcStats> {
        self.peer
            .get_stats()
            .await
            .map_err(tracerr::map_from_and_wrap!())
    }

    /// Returns `true` if all [`Sender`]s of this [`PeerConnection`] is in
    /// the provided `mute_state`.
    #[inline]
    pub fn is_all_senders_in_mute_state(
        &self,
        kind: TransceiverKind,
        mute_state: StableMuteState,
    ) -> bool {
        self.media_connections
            .is_all_senders_in_mute_state(kind, mute_state)
    }

    /// Returns [`PeerId`] of this [`PeerConnection`].
    #[inline]
    pub fn id(&self) -> PeerId {
        self.id
    }

    /// Updates [`Sender`]s of this [`PeerConnection`] with
    /// [`proto::TrackPatch`].
    ///
    /// # Errors
    ///
    /// Errors with [`MediaConnectionsError::InvalidTrackPatch`] if
    /// provided [`proto::TrackPatch`] contains unknown ID.
    pub fn update_senders(&self, tracks: Vec<proto::TrackPatch>) -> Result<()> {
        Ok(self
            .media_connections
            .update_senders(tracks)
            .map_err(tracerr::map_from_and_wrap!())?)
    }

    /// Returns inner [`IceCandidate`]'s buffer len. Used in tests.
    pub fn candidates_buffer_len(&self) -> usize {
        self.ice_candidates_buffer.borrow().len()
    }

    /// Handle `icecandidate` event from underlying peer emitting
    /// [`PeerEvent::IceCandidateDiscovered`] event into this peers
    /// `peer_events_sender`.
    fn on_ice_candidate(
        id: Id,
        sender: &mpsc::UnboundedSender<PeerEvent>,
        candidate: IceCandidate,
    ) {
        let _ = sender.unbounded_send(PeerEvent::IceCandidateDiscovered {
            peer_id: id,
            candidate: candidate.candidate,
            sdp_m_line_index: candidate.sdp_m_line_index,
            sdp_mid: candidate.sdp_mid,
        });
    }

    /// Handle `iceconnectionstatechange` event from underlying peer emitting
    /// [`PeerEvent::IceConnectionStateChanged`] event into this peers
    /// `peer_events_sender`.
    fn on_ice_connection_state_changed(
        peer_id: Id,
        sender: &mpsc::UnboundedSender<PeerEvent>,
        ice_connection_state: RtcIceConnectionState,
    ) {
        use RtcIceConnectionState as S;

        let ice_connection_state = match ice_connection_state {
            S::New => IceConnectionState::New,
            S::Checking => IceConnectionState::Checking,
            S::Connected => IceConnectionState::Connected,
            S::Completed => IceConnectionState::Completed,
            S::Failed => IceConnectionState::Failed,
            S::Disconnected => IceConnectionState::Disconnected,
            S::Closed => IceConnectionState::Closed,
            _ => {
                console_error("Unknown ICE connection state");
                return;
            }
        };

        let _ = sender.unbounded_send(PeerEvent::IceConnectionStateChanged {
            peer_id,
            ice_connection_state,
        });
    }

    /// Handle `track` event from underlying peer adding new track to
    /// `media_connections` and emitting [`PeerEvent::NewRemoteStream`]
    /// event into this peers `peer_events_sender` if all tracks from this
    /// sender has arrived.
    fn on_track(
        id: Id,
        media_connections: &MediaConnections,
        sender: &mpsc::UnboundedSender<PeerEvent>,
        track_event: &RtcTrackEvent,
    ) {
        let transceiver = track_event.transceiver();
        let track = track_event.track();

        if let Some(sender_id) =
            media_connections.add_remote_track(transceiver, track.into())
        {
            if let Some(remote_stream) =
                media_connections.get_stream_by_sender(sender_id)
            {
                // got all tracks from this sender, so emit
                // PeerEvent::NewRemoteStream
                let _ = sender.unbounded_send(PeerEvent::NewRemoteStream {
                    peer_id: id,
                    sender_id,
                    remote_stream,
                });
            };
        } else {
            // TODO: means that this peer is out of sync, should be
            //       handled somehow (propagated to medea to init peer
            //       recreation?)
        }
    }

    /// Returns `true` if all [`Sender`]s audio tracks are enabled.
    pub fn is_send_audio_enabled(&self) -> bool {
        self.media_connections.is_send_audio_enabled()
    }

    /// Returns `true` if all [`Sender`]s video tracks are enabled.
    pub fn is_send_video_enabled(&self) -> bool {
        self.media_connections.is_send_video_enabled()
    }

    /// Returns all [`Sender`]s from this [`PeerConnection`] with provided
    /// [`TransceiverKind`].
    #[inline]
    pub fn get_senders(&self, kind: TransceiverKind) -> Vec<Rc<Sender>> {
        self.media_connections.get_senders(kind)
    }

    /// Track id to mid relations of all send tracks of this
    /// [`RtcPeerConnection`]. mid is id of [`m= section`][1]. mids are received
    /// directly from registered [`RTCRtpTransceiver`][2]s, and are being
    /// allocated on sdp update.
    ///
    /// # Errors
    ///
    /// Errors if finds transceiver without mid, so must be called after setting
    /// local description if offerer, and remote if answerer.
    ///
    /// [1]: https://tools.ietf.org/html/rfc4566#section-5.14
    /// [2]: https://w3.org/TR/webrtc/#rtcrtptransceiver-interface
    #[inline]
    pub fn get_mids(&self) -> Result<HashMap<TrackId, String>> {
        let mids = self
            .media_connections
            .get_mids()
            .map_err(tracerr::map_from_and_wrap!())?;

        Ok(mids)
    }

    /// Syncs provided tracks creating all required `Sender`s and `Receiver`s,
    /// request local stream if required, get, set and return SDP offer.
    ///
    /// # Errors
    ///
    /// With [`MediaConnectionsError::TransceiverNotFound`] if cannot find
    /// transceiver by `mid`.
    ///
    /// With [`RTCPeerConnectionError::CreateOfferFailed`] if
    /// [RtcPeerConnection.createOffer()][1] fails.
    ///
    /// With [`RTCPeerConnectionError::SetLocalDescriptionFailed`] if
    /// [RtcPeerConnection.setLocalDescription()][2] fails.
    ///
    /// [1]: https://w3.org/TR/webrtc/#dom-rtcpeerconnection-createoffer
    /// [2]: https://w3.org/TR/webrtc/#dom-peerconnection-setlocaldescription
    pub async fn get_offer(
        &self,
<<<<<<< HEAD
        tracks: Vec<Rc<RefCell<ObservableTrackSnapshot>>>,
        local_stream: Option<&SysMediaStream>,
=======
        tracks: Vec<Track>,
        local_stream: Option<MediaStreamSettings>,
>>>>>>> 000173d9
    ) -> Result<String> {
        self.media_connections
            .update_tracks(tracks)
            .map_err(tracerr::map_from_and_wrap!())?;

        self.update_local_stream(local_stream)
            .await
            .map_err(tracerr::wrap!())?;

        let offer = self
            .peer
            .create_and_set_offer()
            .await
            .map_err(tracerr::map_from_and_wrap!())?;

        Ok(offer)
    }

    /// Inserts provided [MediaStream][1] into underlying [RTCPeerConnection][2]
    /// if it has all required tracks.
    /// Requests local stream from [`MediaManager`] if no stream was provided.
    /// Will produce [`PeerEvent::NewLocalStream`] if new stream was received
    /// from [`MediaManager`].
    ///
    /// # Errors
    ///
    /// With [`StreamRequestError`] if current state of peer's [`Sender`]s
    /// cannot be represented as [`SimpleStreamRequest`] (max 1 audio [`Sender`]
    /// and max 1 video [`Sender`]), or [`MediaStream`] requested from
    /// [`MediaManager`] does not satisfy [`Sender`]s constraints.
    ///
    /// With [`StreamRequestError::ExpectedAudioTracks`] or
    /// [`StreamRequestError::ExpectedVideoTracks`] if provided
    /// [`MediaStreamSettings`] are incompatible with this peer [`Sender`]s
    /// constraints.
    ///
    /// With [`MediaManagerError::GetUserMediaFailed`] or
    /// [`MediaManagerError::GetDisplayMediaFailed`] if corresponding request to
    /// UA failed.
    ///
    /// With [`MediaConnectionsError::InvalidMediaStream`],
    /// [`MediaConnectionsError::InvalidMediaTrack`] or
    /// [`MediaConnectionsError::CouldNotInsertTrack`] if [`MediaStream`] cannot
    /// be inserted into peer's [`Sender`]s.
    ///
    /// [1]: https://w3.org/TR/mediacapture-streams/#mediastream
    /// [2]: https://w3.org/TR/webrtc/#rtcpeerconnection-interface
    pub async fn update_local_stream(
        &self,
        local_constraints: Option<MediaStreamSettings>,
    ) -> Result<()> {
        if let Some(request) = self.media_connections.get_stream_request() {
            let mut required_caps = SimpleStreamRequest::try_from(request)
                .map_err(tracerr::from_and_wrap!())?;

            let used_caps: MediaStreamSettings = match local_constraints {
                None => (&required_caps).into(),
                Some(local_constraints) => {
                    required_caps
                        .merge(local_constraints)
                        .map_err(tracerr::map_from_and_wrap!())?;
                    (&required_caps).into()
                }
            };
            let (media_stream, is_new_stream) = self
                .media_manager
                .get_stream(used_caps)
                .await
                .map_err(tracerr::map_from_and_wrap!())?;
            let peer_stream = required_caps
                .parse_stream(media_stream.clone())
                .map_err(tracerr::map_from_and_wrap!())?;
            self.media_connections
                .insert_local_stream(&peer_stream)
                .await
                .map_err(tracerr::map_from_and_wrap!())?;

            if is_new_stream {
                let _ = self.peer_events_sender.unbounded_send(
                    PeerEvent::NewLocalStream {
                        peer_id: self.id,
                        local_stream: media_stream,
                    },
                );
            }
        }
        Ok(())
    }

    /// Updates underlying [RTCPeerConnection][1]'s remote SDP from answer.
    ///
    /// # Errors
    ///
    /// With [`RTCPeerConnectionError::SetRemoteDescriptionFailed`] if
    /// [RTCPeerConnection.setRemoteDescription()][2] fails.
    ///
    /// [1]: https://w3.org/TR/webrtc/#rtcpeerconnection-interface
    /// [2]: https://w3.org/TR/webrtc/#dom-peerconnection-setremotedescription
    pub async fn set_remote_answer(&self, answer: String) -> Result<()> {
        self.set_remote_description(SdpType::Answer(answer))
            .await
            .map_err(tracerr::wrap!())
    }

    /// Updates underlying [RTCPeerConnection][1]'s remote SDP from offer.
    ///
    /// # Errors
    ///
    /// With [`RTCPeerConnectionError::SetRemoteDescriptionFailed`] if
    /// [RTCPeerConnection.setRemoteDescription()][2] fails.
    ///
    /// [1]: https://w3.org/TR/webrtc/#rtcpeerconnection-interface
    /// [2]: https://w3.org/TR/webrtc/#dom-peerconnection-setremotedescription
    async fn set_remote_offer(&self, offer: String) -> Result<()> {
        self.set_remote_description(SdpType::Offer(offer))
            .await
            .map_err(tracerr::wrap!())
    }

    /// Updates underlying [RTCPeerConnection][1]'s remote SDP with given
    /// description.
    ///
    /// # Errors
    ///
    /// With [`RTCPeerConnectionError::SetRemoteDescriptionFailed`] if
    /// [RTCPeerConnection.setRemoteDescription()][2] fails.
    ///
    /// With [`RTCPeerConnectionError::AddIceCandidateFailed`] if
    /// [RtcPeerConnection.addIceCandidate()][3] fails when adding buffered ICE
    /// candidates.
    ///
    /// [1]: https://w3.org/TR/webrtc/#rtcpeerconnection-interface
    /// [2]: https://w3.org/TR/webrtc/#dom-peerconnection-setremotedescription
    /// [3]: https://w3.org/TR/webrtc/#dom-peerconnection-addicecandidate
    async fn set_remote_description(&self, desc: SdpType) -> Result<()> {
        self.peer
            .set_remote_description(desc)
            .await
            .map_err(tracerr::map_from_and_wrap!())?;
        *self.has_remote_description.borrow_mut() = true;

        let mut candidates = self.ice_candidates_buffer.borrow_mut();
        let mut futures = Vec::with_capacity(candidates.len());
        while let Some(candidate) = candidates.pop() {
            let peer = Rc::clone(&self.peer);
            futures.push(async move {
                peer.add_ice_candidate(
                    &candidate.candidate,
                    candidate.sdp_m_line_index,
                    &candidate.sdp_mid,
                )
                .await
            });
        }
        future::try_join_all(futures)
            .await
            .map_err(tracerr::map_from_and_wrap!())?;
        Ok(())
    }

    /// Sync provided tracks creating all required `Sender`s and
    /// `Receiver`s, request local stream if required, get, set and return
    /// SDP answer.
    /// `set_remote_description` will create all transceivers and fire all
    /// `on_track` events, so it updates `Receiver`s before
    /// `set_remote_description` and update `Sender`s after.
    ///
    /// # Errors
    ///
    /// With [`MediaConnectionsError::TransceiverNotFound`] if cannot create
    /// new [`Sender`] because of transceiver with specified `mid` being absent.
    ///
    /// With [`RTCPeerConnectionError::SetRemoteDescriptionFailed`] if
    /// [RTCPeerConnection.setRemoteDescription()][2] fails.
    ///
    /// With [`StreamRequestError`], [`MediaManagerError`] or
    /// [`MediaConnectionsError`] if cannot get or insert [`MediaStream`].
    ///
    /// With [`RTCPeerConnectionError::CreateAnswerFailed`] if
    /// [RtcPeerConnection.createAnswer()][3] fails.
    ///
    /// With [`RTCPeerConnectionError::SetLocalDescriptionFailed`] if
    /// [RtcPeerConnection.setLocalDescription()][4] fails.
    ///
    /// [1]: https://w3.org/TR/webrtc/#rtcpeerconnection-interface
    /// [2]: https://w3.org/TR/webrtc/#dom-peerconnection-setremotedescription
    /// [3]: https://w3.org/TR/webrtc/#dom-rtcpeerconnection-createanswer
    /// [4]: https://w3.org/TR/webrtc/#dom-peerconnection-setlocaldescription
    pub async fn process_offer(
        &self,
        offer: String,
<<<<<<< HEAD
        tracks: Vec<Rc<RefCell<ObservableTrackSnapshot>>>,
        local_stream: Option<&SysMediaStream>,
=======
        tracks: Vec<Track>,
        local_constraints: Option<MediaStreamSettings>,
>>>>>>> 000173d9
    ) -> Result<String> {
        // TODO: use drain_filter when its stable
        let (recv, send): (Vec<_>, Vec<_>) =
            tracks.into_iter().partition(|track| {
                match track.borrow().get_direction() {
                    Direction::Send { .. } => false,
                    Direction::Recv { .. } => true,
                }
            });

        // update receivers
        self.media_connections
            .update_tracks(recv)
            .map_err(tracerr::map_from_and_wrap!())?;

        self.set_remote_offer(offer)
            .await
            .map_err(tracerr::wrap!())?;

        self.media_connections
            .update_tracks(send)
            .map_err(tracerr::map_from_and_wrap!())?;

        self.update_local_stream(local_constraints)
            .await
            .map_err(tracerr::wrap!())?;

        let answer = self
            .peer
            .create_and_set_answer()
            .await
            .map_err(tracerr::map_from_and_wrap!())?;

        Ok(answer)
    }

    /// Adds remote peers [ICE Candidate][1] to this peer.
    ///
    /// # Errors
    ///
    /// With [`RTCPeerConnectionError::AddIceCandidateFailed`] if
    /// [RtcPeerConnection.addIceCandidate()][2] fails to add buffered
    /// [ICE candidates][1].
    ///
    /// [1]: https://tools.ietf.org/html/rfc5245#section-2
    /// [2]: https://w3.org/TR/webrtc/#dom-peerconnection-addicecandidate
    pub async fn add_ice_candidate(
        &self,
        candidate: String,
        sdp_m_line_index: Option<u16>,
        sdp_mid: Option<String>,
    ) -> Result<()> {
        if *self.has_remote_description.borrow() {
            self.peer
                .add_ice_candidate(&candidate, sdp_m_line_index, &sdp_mid)
                .await
                .map_err(tracerr::map_from_and_wrap!())?;
        } else {
            self.ice_candidates_buffer.borrow_mut().push(IceCandidate {
                candidate,
                sdp_m_line_index,
                sdp_mid,
            });
        }
        Ok(())
    }
}

impl Drop for PeerConnection {
    /// Drops `on_track` and `on_ice_candidate` callbacks to prevent leak.
    fn drop(&mut self) {
        let _ = self.peer.on_track::<Box<dyn FnMut(RtcTrackEvent)>>(None);
        let _ = self
            .peer
            .on_ice_candidate::<Box<dyn FnMut(IceCandidate)>>(None);
    }
}<|MERGE_RESOLUTION|>--- conflicted
+++ resolved
@@ -26,21 +26,12 @@
 };
 use medea_macro::dispatchable;
 use tracerr::Traced;
-<<<<<<< HEAD
 use wasm_bindgen_futures::spawn_local;
-use web_sys::{
-    MediaStream as SysMediaStream, RtcIceConnectionState, RtcTrackEvent,
-};
+use web_sys::{RtcIceConnectionState, RtcTrackEvent};
 
 use crate::{
     media::{MediaManager, MediaManagerError},
     snapshots::{ObservablePeerSnapshot, ObservableTrackSnapshot},
-=======
-use web_sys::{RtcIceConnectionState, RtcTrackEvent};
-
-use crate::{
-    media::{MediaManager, MediaManagerError, MediaStream},
->>>>>>> 000173d9
     utils::{console_error, JasonError, JsCaused, JsError},
     MediaStreamSettings,
 };
@@ -63,6 +54,7 @@
     stream::{PeerMediaStream, RemoteMediaStream},
     stream_request::{SimpleStreamRequest, StreamRequest, StreamRequestError},
 };
+use crate::media::MediaStream;
 
 /// Errors that may occur in [RTCPeerConnection][1].
 ///
@@ -252,7 +244,7 @@
             .map_err(tracerr::map_from_and_wrap!())?,
         );
         let media_connections = Rc::new(MediaConnections::new(
-            id,
+            peer_state.id,
             Rc::clone(&peer),
             peer_events_sender.clone(),
         ));
@@ -592,19 +584,14 @@
     /// [2]: https://w3.org/TR/webrtc/#dom-peerconnection-setlocaldescription
     pub async fn get_offer(
         &self,
-<<<<<<< HEAD
         tracks: Vec<Rc<RefCell<ObservableTrackSnapshot>>>,
-        local_stream: Option<&SysMediaStream>,
-=======
-        tracks: Vec<Track>,
-        local_stream: Option<MediaStreamSettings>,
->>>>>>> 000173d9
+        local_constraints: Option<MediaStreamSettings>,
     ) -> Result<String> {
         self.media_connections
             .update_tracks(tracks)
             .map_err(tracerr::map_from_and_wrap!())?;
 
-        self.update_local_stream(local_stream)
+        self.update_local_stream(local_constraints)
             .await
             .map_err(tracerr::wrap!())?;
 
@@ -790,13 +777,8 @@
     pub async fn process_offer(
         &self,
         offer: String,
-<<<<<<< HEAD
         tracks: Vec<Rc<RefCell<ObservableTrackSnapshot>>>,
-        local_stream: Option<&SysMediaStream>,
-=======
-        tracks: Vec<Track>,
         local_constraints: Option<MediaStreamSettings>,
->>>>>>> 000173d9
     ) -> Result<String> {
         // TODO: use drain_filter when its stable
         let (recv, send): (Vec<_>, Vec<_>) =
