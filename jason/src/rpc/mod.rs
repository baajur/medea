//! Abstraction over RPC transport.

mod heartbeat;
mod websocket;

use std::{cell::RefCell, rc::Rc, vec};

use futures::{
    sync::mpsc::{unbounded, UnboundedSender},
    Future, Stream,
};
use js_sys::Date;
use medea_client_api_proto::{ClientMsg, Command, Event, ServerMsg};

use crate::utils::WasmErr;

use self::{heartbeat::Heartbeat, websocket::WebSocket};
use wasm_bindgen_futures::spawn_local;
use futures::task::spawn;

/// Connection with remote was closed.
pub enum CloseMsg {
    /// Transport was gracefully closed by remote.
    Normal(String),
    /// Connection was unexpectedly closed. Consider reconnecting.
    Disconnect(String),
}

/// Client to talk with server via Client API RPC.
#[allow(clippy::module_name_repetitions)]
#[cfg_attr(feature = "mockable", mockall::automock)]
pub trait RpcClient {
    /// Returns [`Stream`] of all [`Event`]s received by this [`RpcClient`].
    fn subscribe(&self) -> Box<dyn Stream<Item = Event, Error = ()>>;

    /// Unsubscribes from this [`RpcClient`]. Drops all subscriptions atm.
    fn unsub(&self);

    /// Sends [`Command`] to server.
    fn send_command(&self, command: Command);
}

// TODO:
// 1. Proper sub registry.
// 2. Reconnect.
// 3. Disconnect if no pongs.
// 4. Buffering if no socket?
<<<<<<< HEAD
#[allow(clippy::module_name_repetitions)]
#[derive(Clone)]
pub struct RpcClient(Rc<RefCell<Inner>>);
=======
pub struct WebsocketRpcClient(Rc<RefCell<Inner>>);
>>>>>>> 55f94e47

/// Inner state of [`RpcClient`].
struct Inner {
    /// WebSocket connection to remote media server.
    sock: Option<Rc<WebSocket>>,

    /// Credentials used to authorize connection.
    token: String,

    heartbeat: Heartbeat,

    /// Event's subscribers list.
    subs: Vec<UnboundedSender<Event>>,
}

impl Inner {
    fn new(token: String, heartbeat_interval: i32) -> Rc<RefCell<Self>> {
        Rc::new(RefCell::new(Self {
            sock: None,
            token,
            subs: vec![],
            heartbeat: Heartbeat::new(heartbeat_interval),
        }))
    }
}

/// Handles close messsage from remote server.
fn on_close(mut inner_rc: RpcClient, close_msg: CloseMsg) {
    {
        let mut inner = inner_rc.0.borrow_mut();
        inner.sock.take();
        inner.heartbeat.stop();
    }

    // TODO: reconnect on disconnect, propagate error if unable
    //       to reconnect
    match close_msg {
        CloseMsg::Normal(_msg) |
        CloseMsg::Disconnect(_msg) => {
            web_sys::console::log_1(&"WsSession closed.".into());
            spawn_local(
                inner_rc.init()
                    .map_err(|e| web_sys::console::log_1(&e.into()))
            )
        }
    }
}

/// Handles messages from remote server.
fn on_message(inner_rc: &RefCell<Inner>, msg: Result<ServerMsg, WasmErr>) {
    let inner = inner_rc.borrow();
    match msg {
        Ok(ServerMsg::Pong(num)) => {
            // TODO: detect no pings
            web_sys::console::log_1(&format!("Pong {}", num).into());
            inner.heartbeat.set_pong_at(Date::now());
        }
        Ok(ServerMsg::Event(event)) => {
            // TODO: many subs, filter messages by session
            if let Some(sub) = inner.subs.iter().next() {
                if let Err(err) = sub.unbounded_send(event) {
                    // TODO: receiver is gone, should delete
                    //       this subs tx
                    WasmErr::from(err).log_err();
                }
            }
        }
        Err(err) => {
            // TODO: protocol versions mismatch? should drop
            //       connection if so
            err.log_err();
        }
    }
}

impl WebsocketRpcClient {
    pub fn new(token: String, ping_interval: i32) -> Self {
        Self(Inner::new(token, ping_interval))
    }

    /// Creates new WebSocket connection to remote media server.
    /// Starts `Heartbeat` if connection succeeds and binds handlers
    /// on receiving messages from server and closing socket.
    pub fn init(&mut self) -> impl Future<Item = (), Error = WasmErr> {
        web_sys::console::log_1(&"Init new WsSession.".into());
        let inner = Rc::clone(&self.0);
        let self_clone = self.clone();
        WebSocket::new(&self.0.borrow().token).and_then(
            move |socket: WebSocket| {
                let socket = Rc::new(socket);

                inner.borrow_mut().heartbeat.start(Rc::clone(&socket))?;

                let inner_rc = Rc::clone(&inner);
                socket.on_message(move |msg: Result<ServerMsg, WasmErr>| {
                    on_message(&inner_rc, msg)
                })?;

                socket
                    .on_close(move |msg: CloseMsg| on_close(self_clone, msg))?;

                inner.borrow_mut().sock.replace(socket);
                Ok(())
            },
        )
    }
}

impl RpcClient for WebsocketRpcClient {
    // TODO: proper sub registry
    fn subscribe(&self) -> Box<dyn Stream<Item = Event, Error = ()>> {
        let (tx, rx) = unbounded();
        self.0.borrow_mut().subs.push(tx);
        Box::new(rx)
    }

    // TODO: proper sub registry
    fn unsub(&self) {
        self.0.borrow_mut().subs.clear();
    }

    // TODO: proper sub registry
    fn send_command(&self, command: Command) {
        let socket_borrow = &self.0.borrow().sock;
        // TODO: no socket? we dont really want this method to return err
        if let Some(socket) = socket_borrow.as_ref() {
            socket.send(&ClientMsg::Command(command)).unwrap();
        }
    }
}

impl Drop for WebsocketRpcClient {
    /// Drops related connection and its [`Heartbeat`].
    fn drop(&mut self) {
        self.0.borrow_mut().sock.take();
        self.0.borrow_mut().heartbeat.stop();
    }
}<|MERGE_RESOLUTION|>--- conflicted
+++ resolved
@@ -45,13 +45,8 @@
 // 2. Reconnect.
 // 3. Disconnect if no pongs.
 // 4. Buffering if no socket?
-<<<<<<< HEAD
-#[allow(clippy::module_name_repetitions)]
 #[derive(Clone)]
-pub struct RpcClient(Rc<RefCell<Inner>>);
-=======
 pub struct WebsocketRpcClient(Rc<RefCell<Inner>>);
->>>>>>> 55f94e47
 
 /// Inner state of [`RpcClient`].
 struct Inner {
