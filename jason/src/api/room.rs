//! Medea room.

use std::{
    cell::RefCell,
<<<<<<< HEAD
    collections::{HashMap, HashSet},
    ops::DerefMut as _,
=======
    collections::HashMap,
    ops::Deref as _,
>>>>>>> 8725316f
    rc::{Rc, Weak},
};

use async_trait::async_trait;
use derive_more::Display;
use futures::{channel::mpsc, future, future::Either, StreamExt as _};
use js_sys::Promise;
use medea_client_api_proto::{
    Command, Direction, Event as RpcEvent, EventHandler, IceCandidate,
<<<<<<< HEAD
    IceConnectionState, IceServer, Mid, NegotiationRole, PeerConnectionState,
=======
    IceConnectionState, IceServer, NegotiationRole, PeerConnectionState,
>>>>>>> 8725316f
    PeerId, PeerMetrics, Track, TrackId, TrackPatch, TrackUpdate,
};
use tracerr::Traced;
use wasm_bindgen::{prelude::*, JsValue};
use wasm_bindgen_futures::{future_to_promise, spawn_local};

use crate::{
    media::{MediaStream, MediaStreamSettings, MediaStreamTrack},
    peer::{
        MediaConnectionsError, MuteState, PeerConnection, PeerError, PeerEvent,
        PeerEventHandler, PeerRepository, RtcStats, Sender, StableMuteState,
        TransceiverKind,
    },
    rpc::{
        ClientDisconnect, CloseReason, ReconnectHandle, RpcClient,
        RpcClientError, TransportError,
    },
    utils::{
        console_error, Callback, HandlerDetachedError, JasonError, JsCaused,
        JsError,
    },
};

use super::{connection::Connection, ConnectionHandle};

/// Reason of why [`Room`] has been closed.
///
/// This struct is passed into `on_close_by_server` JS side callback.
#[wasm_bindgen]
pub struct RoomCloseReason {
    /// Indicator if [`Room`] is closed by server.
    ///
    /// `true` if [`CloseReason::ByServer`].
    is_closed_by_server: bool,

    /// Reason of closing.
    reason: String,

    /// Indicator if closing is considered as error.
    ///
    /// This field may be `true` only on closing by client.
    is_err: bool,
}

impl RoomCloseReason {
    /// Creates new [`ClosedByServerReason`] with provided [`CloseReason`]
    /// converted into [`String`].
    ///
    /// `is_err` may be `true` only on closing by client.
    ///
    /// `is_closed_by_server` is `true` on [`CloseReason::ByServer`].
    pub fn new(reason: CloseReason) -> Self {
        match reason {
            CloseReason::ByServer(reason) => Self {
                reason: reason.to_string(),
                is_closed_by_server: true,
                is_err: false,
            },
            CloseReason::ByClient { reason, is_err } => Self {
                reason: reason.to_string(),
                is_closed_by_server: false,
                is_err,
            },
        }
    }
}

#[wasm_bindgen]
impl RoomCloseReason {
    /// `wasm_bindgen` getter for [`RoomCloseReason::reason`] field.
    pub fn reason(&self) -> String {
        self.reason.clone()
    }

    /// `wasm_bindgen` getter for [`RoomCloseReason::is_closed_by_server`]
    /// field.
    pub fn is_closed_by_server(&self) -> bool {
        self.is_closed_by_server
    }

    /// `wasm_bindgen` getter for [`RoomCloseReason::is_err`] field.
    pub fn is_err(&self) -> bool {
        self.is_err
    }
}

/// Errors that may occur in a [`Room`].
#[derive(Debug, Display, JsCaused)]
enum RoomError {
    /// Returned if the mandatory callback wasn't set.
    #[display(fmt = "`{}` callback isn't set.", _0)]
    CallbackNotSet(&'static str),

    /// Returned if unable to init [`RpcTransport`].
    #[display(fmt = "Unable to init RPC transport: {}", _0)]
    InitRpcTransportFailed(#[js(cause)] TransportError),

    /// Returned if [`RpcClient`] was unable to connect to RPC server.
    #[display(fmt = "Unable to connect RPC server: {}", _0)]
    CouldNotConnectToServer(#[js(cause)] RpcClientError),

    /// Returned if the previously added local media stream does not satisfy
    /// the tracks sent from the media server.
    #[display(fmt = "Invalid local stream: {}", _0)]
    InvalidLocalStream(#[js(cause)] PeerError),

    /// Returned if [`PeerConnection`] cannot receive the local stream from
    /// [`MediaManager`].
    #[display(fmt = "Failed to get local stream: {}", _0)]
    CouldNotGetLocalMedia(#[js(cause)] PeerError),

    /// Returned if the requested [`PeerConnection`] is not found.
    #[display(fmt = "Peer with id {} doesnt exist", _0)]
    NoSuchPeer(PeerId),

    /// Returned if an error occurred during the webrtc signaling process
    /// with remote peer.
    #[display(fmt = "Some PeerConnection error: {}", _0)]
    PeerConnectionError(#[js(cause)] PeerError),

    /// Returned if was received event [`PeerEvent::NewRemoteStream`] without
    /// [`Connection`] with remote [`Member`].
    #[display(fmt = "Remote stream from unknown peer")]
    UnknownRemotePeer,

    /// Returned if [`MediaStreamTrack`] update failed.
    #[display(fmt = "Failed to update Track with {} ID.", _0)]
    FailedTrackPatch(TrackId),

    /// Typically, returned if [`RoomHandle::mute_audio`]-like functions called
    /// simultaneously.
    #[display(fmt = "Some MediaConnectionsError: {}", _0)]
    MediaConnections(#[js(cause)] MediaConnectionsError),
}

impl From<RpcClientError> for RoomError {
    fn from(err: RpcClientError) -> Self {
        Self::CouldNotConnectToServer(err)
    }
}

impl From<TransportError> for RoomError {
    fn from(err: TransportError) -> Self {
        Self::InitRpcTransportFailed(err)
    }
}

impl From<PeerError> for RoomError {
    fn from(err: PeerError) -> Self {
        use PeerError::{
            MediaConnections, MediaManager, RtcPeerConnection, StreamRequest,
        };

        match err {
            MediaConnections(ref e) => match e {
                MediaConnectionsError::InvalidTrackPatch(id) => {
                    Self::FailedTrackPatch(*id)
                }
                _ => Self::InvalidLocalStream(err),
            },
            StreamRequest(_) => Self::InvalidLocalStream(err),
            MediaManager(_) => Self::CouldNotGetLocalMedia(err),
            RtcPeerConnection(_) => Self::PeerConnectionError(err),
        }
    }
}

impl From<MediaConnectionsError> for RoomError {
    #[inline]
    fn from(e: MediaConnectionsError) -> Self {
        Self::MediaConnections(e)
    }
}

/// JS side handle to `Room` where all the media happens.
///
/// Actually, represents a [`Weak`]-based handle to `InnerRoom`.
///
/// For using [`RoomHandle`] on Rust side, consider the `Room`.
// TODO: get rid of this RefCell.
#[wasm_bindgen]
pub struct RoomHandle(Weak<InnerRoom>);

impl RoomHandle {
    /// Implements externally visible `RoomHandle::join`.
    ///
    /// # Errors
    ///
    /// With [`RoomError::CallbackNotSet`] if `on_failed_local_stream` or
    /// `on_connection_loss` callbacks are not set.
    ///
    /// With [`RoomError::CouldNotConnectToServer`] if cannot connect to media
    /// server.
    pub async fn inner_join(&self, token: String) -> Result<(), JasonError> {
        let inner = upgrade_or_detached!(self.0, JasonError)?;

        if !inner.on_failed_local_stream.is_set() {
            return Err(JasonError::from(tracerr::new!(
                RoomError::CallbackNotSet("Room.on_failed_local_stream()")
            )));
        }

        if !inner.on_connection_loss.is_set() {
            return Err(JasonError::from(tracerr::new!(
                RoomError::CallbackNotSet("Room.on_connection_loss()")
            )));
        }

        inner
            .rpc
            .connect(token)
            .await
            .map_err(tracerr::map_from_and_wrap!( => RoomError))?;

        let mut connection_loss_stream = inner.rpc.on_connection_loss();
        let weak_inner = Rc::downgrade(&inner);
        spawn_local(async move {
            while connection_loss_stream.next().await.is_some() {
                match upgrade_or_detached!(weak_inner, JsValue) {
                    Ok(inner) => {
                        let reconnect_handle =
                            ReconnectHandle::new(Rc::downgrade(&inner.rpc));
                        inner.on_connection_loss.call(reconnect_handle);
                    }
                    Err(e) => {
                        console_error(e);
                        break;
                    }
                }
            }
        });

        Ok(())
    }

    /// Calls [`InnerRoom::toggle_mute`] until all [`PeerConnection`]s of this
    /// [`Room`] will have same [`MuteState`] as requested.
    async fn toggle_mute(
        &self,
        is_muted: bool,
        kind: TransceiverKind,
    ) -> Result<(), JasonError> {
        let inner = upgrade_or_detached!(self.0, JasonError)?;
        while !inner
            .is_all_peers_in_mute_state(kind, StableMuteState::from(is_muted))
        {
            inner
                .toggle_mute(is_muted, kind)
                .await
                .map_err(tracerr::map_from_and_wrap!(=> RoomError))?;
        }
        Ok(())
    }
}

#[wasm_bindgen]
impl RoomHandle {
    /// Sets callback, which will be invoked on new `Connection` establishing.
    pub fn on_new_connection(
        &self,
        f: js_sys::Function,
    ) -> Result<(), JsValue> {
        upgrade_or_detached!(self.0)
            .map(|inner| inner.on_new_connection.set_func(f))
    }

    /// Sets `on_close` callback, which will be invoked on [`Room`] close,
    /// providing [`RoomCloseReason`].
    pub fn on_close(&mut self, f: js_sys::Function) -> Result<(), JsValue> {
        upgrade_or_detached!(self.0).map(|inner| inner.on_close.set_func(f))
    }

    /// Sets `on_local_stream` callback. This callback is invoked each time
    /// media acquisition request will resolve successfully. This might
    /// happen in such cases:
    /// 1. Media server initiates media request.
    /// 2. `unmute_audio`/`unmute_video` is called.
    /// 3. [`MediaStreamSettings`] updated via `set_local_media_settings`.
    pub fn on_local_stream(&self, f: js_sys::Function) -> Result<(), JsValue> {
        upgrade_or_detached!(self.0)
            .map(|inner| inner.on_local_stream.set_func(f))
    }

    /// Sets `on_failed_local_stream` callback, which will be invoked on local
    /// media acquisition failures.
    pub fn on_failed_local_stream(
        &self,
        f: js_sys::Function,
    ) -> Result<(), JsValue> {
        upgrade_or_detached!(self.0)
            .map(|inner| inner.on_failed_local_stream.set_func(f))
    }

    /// Sets `on_connection_loss` callback, which will be invoked on
    /// [`RpcClient`] connection loss.
    pub fn on_connection_loss(
        &self,
        f: js_sys::Function,
    ) -> Result<(), JsValue> {
        upgrade_or_detached!(self.0)
            .map(|inner| inner.on_connection_loss.set_func(f))
    }

    /// Performs entering to a [`Room`] with the preconfigured authorization
    /// `token` for connection with media server.
    ///
    /// Establishes connection with media server (if it doesn't already exist).
    /// Fails if:
    ///   - `on_failed_local_stream` callback is not set
    ///   - `on_connection_loss` callback is not set
    ///   - unable to connect to media server.
    ///
    /// Effectively returns `Result<(), JasonError>`.
    pub fn join(&self, token: String) -> Promise {
        let this = Self(self.0.clone());
        future_to_promise(async move {
            this.inner_join(token).await?;
            Ok(JsValue::undefined())
        })
    }

    /// Updates this [`Room`]s [`MediaStreamSettings`]. This affects all
    /// [`PeerConnection`]s in this [`Room`]. If [`MediaStreamSettings`] is
    /// configured for some [`Room`], then this [`Room`] can only send
    /// [`MediaStream`] that corresponds to this settings.
    /// [`MediaStreamSettings`] update will change [`MediaStream`] in all
    /// sending peers, so that might cause new [getUserMedia()][1] request.
    ///
    /// Media obtaining/injection errors are fired to `on_failed_local_stream`
    /// callback.
    ///
    /// [`PeerConnection`]: crate::peer::PeerConnection
    /// [1]: https://tinyurl.com/rnxcavf
    pub fn set_local_media_settings(
        &self,
        settings: &MediaStreamSettings,
    ) -> Promise {
        let inner = upgrade_or_detached!(self.0, JasonError);
        let settings = settings.clone();
        future_to_promise(async move {
            inner?.set_local_media_settings(settings).await;
            Ok(JsValue::UNDEFINED)
        })
    }

    /// Mutes outbound audio in this [`Room`].
    pub fn mute_audio(&self) -> Promise {
        let this = Self(self.0.clone());
        future_to_promise(async move {
            this.toggle_mute(true, TransceiverKind::Audio).await?;
            Ok(JsValue::UNDEFINED)
        })
    }

    /// Unmutes outbound audio in this [`Room`].
    pub fn unmute_audio(&self) -> Promise {
        let this = Self(self.0.clone());
        future_to_promise(async move {
            this.toggle_mute(false, TransceiverKind::Audio).await?;
            Ok(JsValue::UNDEFINED)
        })
    }

    /// Mutes outbound video in this [`Room`].
    pub fn mute_video(&self) -> Promise {
        let this = Self(self.0.clone());
        future_to_promise(async move {
            this.toggle_mute(true, TransceiverKind::Video).await?;
            Ok(JsValue::UNDEFINED)
        })
    }

    /// Unmutes outbound video in this [`Room`].
    pub fn unmute_video(&self) -> Promise {
        let this = Self(self.0.clone());
        future_to_promise(async move {
            this.toggle_mute(false, TransceiverKind::Video).await?;
            Ok(JsValue::UNDEFINED)
        })
    }
}

/// [`Room`] where all the media happens (manages concrete [`PeerConnection`]s,
/// handles media server events, etc).
///
/// It's used on Rust side and represents a handle to [`InnerRoom`] data.
///
/// For using [`Room`] on JS side, consider the [`RoomHandle`].
///
/// [`PeerConnection`]: crate::peer::PeerConnection
pub struct Room(Rc<InnerRoom>);

impl Room {
    /// Creates new [`Room`] and associates it with a provided [`RpcClient`].
    #[allow(clippy::mut_mut)]
    pub fn new(rpc: Rc<dyn RpcClient>, peers: Box<dyn PeerRepository>) -> Self {
        enum RoomEvent {
            RpcEvent(RpcEvent),
            PeerEvent(PeerEvent),
            RpcClientLostConnection,
            RpcClientReconnected,
        }

        let (tx, peer_events_rx) = mpsc::unbounded();

        let mut rpc_events_stream =
            rpc.subscribe().map(RoomEvent::RpcEvent).fuse();
        let mut peer_events_stream =
            peer_events_rx.map(RoomEvent::PeerEvent).fuse();
        let mut rpc_connection_lost = rpc
            .on_connection_loss()
            .map(|_| RoomEvent::RpcClientLostConnection)
            .fuse();
        let mut rpc_client_reconnected = rpc
            .on_reconnected()
            .map(|_| RoomEvent::RpcClientReconnected)
            .fuse();

        let room = Rc::new(InnerRoom::new(rpc, peers, tx));
        let inner = Rc::downgrade(&room);

        spawn_local(async move {
            loop {
                let event: RoomEvent = futures::select! {
                    event = rpc_events_stream.select_next_some() => event,
                    event = peer_events_stream.select_next_some() => event,
                    event = rpc_connection_lost.select_next_some() => event,
                    event = rpc_client_reconnected.select_next_some() => event,
                    complete => break,
                };

                match inner.upgrade() {
                    None => {
                        console_error("Inner Room dropped unexpectedly");
                        break;
                    }
                    Some(inner) => {
                        match event {
                            RoomEvent::RpcEvent(event) => {
                                if let Err(err) =
                                    event.dispatch_with(inner.deref()).await
                                {
                                    let (err, trace) = err.into_parts();
                                    match err {
                                        RoomError::InvalidLocalStream(_)
                                        | RoomError::CouldNotGetLocalMedia(_) =>
                                        {
                                            let e =
                                                JasonError::from((err, trace));
                                            e.print();
                                            inner
                                                .on_failed_local_stream
                                                .call(e);
                                        }
                                        _ => JasonError::from((err, trace))
                                            .print(),
                                    };
                                };
                            }
                            RoomEvent::PeerEvent(event) => {
                                if let Err(err) =
                                    event.dispatch_with(inner.deref()).await
                                {
                                    JasonError::from(err).print();
                                };
                            }
                            RoomEvent::RpcClientLostConnection => {
                                inner.handle_rpc_connection_lost();
                            }
                            RoomEvent::RpcClientReconnected => {
                                inner.handle_rpc_connection_recovered();
                            }
                        };
                    }
                }
            }
        });

        Self(room)
    }

    /// Sets `close_reason` of [`InnerRoom`] and consumes [`Room`] pointer.
    ///
    /// Supposed that this function will trigger [`Drop`] implementation of
    /// [`InnerRoom`] and call JS side `on_close` callback with provided
    /// [`CloseReason`].
    ///
    /// Note that this function __doesn't guarantee__ that [`InnerRoom`] will be
    /// dropped because theoretically other pointers to the [`InnerRoom`]
    /// can exist. If you need guarantee of [`InnerRoom`] dropping then you
    /// may check count of pointers to [`InnerRoom`] with
    /// [`Rc::strong_count`].
    pub fn close(self, reason: CloseReason) {
        self.0.set_close_reason(reason);
    }

    /// Creates new [`RoomHandle`] used by JS side. You can create them as many
    /// as you need.
    #[inline]
    pub fn new_handle(&self) -> RoomHandle {
        RoomHandle(Rc::downgrade(&self.0))
    }
}

/// Actual data of a [`Room`].
///
/// Shared between JS side ([`RoomHandle`]) and Rust side ([`Room`]).
struct InnerRoom {
    /// Client to talk with media server via Client API RPC.
    rpc: Rc<dyn RpcClient>,

    /// Local media stream for injecting into new created [`PeerConnection`]s.
    local_stream_settings: RefCell<Option<MediaStreamSettings>>,

    /// [`PeerConnection`] repository.
    peers: Box<dyn PeerRepository>,

    /// Channel for send events produced [`PeerConnection`] to [`Room`].
    peer_event_sender: mpsc::UnboundedSender<PeerEvent>,

    /// Collection of [`Connection`]s with a remote [`Member`]s.
    connections: RefCell<HashMap<PeerId, Connection>>,

    /// Callback from JS side which will be invoked on remote `Member` media
    /// stream arrival.
    on_new_connection: Callback<ConnectionHandle>,

    /// Callback to be invoked when new [`MediaStream`] is acquired providing
    /// its actual underlying [MediaStream][1] object.
    ///
    /// [1]: https://w3.org/TR/mediacapture-streams/#mediastream
    // TODO: will be extended with some metadata that would allow client to
    //       understand purpose of obtaining this stream.
    on_local_stream: Callback<MediaStream>,

    /// Callback to be invoked when failed obtain [`MediaStream`] from
    /// [`MediaManager`] or failed inject stream into [`PeerConnection`].
    on_failed_local_stream: Rc<Callback<JasonError>>,

    /// Callback to be invoked when [`RpcClient`] loses connection.
    on_connection_loss: Callback<ReconnectHandle>,

    /// JS callback which will be called when this [`Room`] will be closed.
    on_close: Rc<Callback<RoomCloseReason>>,

    /// Reason of [`Room`] closing.
    ///
    /// This [`CloseReason`] will be provided into `on_close` JS callback.
    ///
    /// Note that `None` will be considered as error and `is_err` will be
    /// `true` in [`JsCloseReason`] provided to JS callback.
    close_reason: RefCell<CloseReason>,
}

impl InnerRoom {
    /// Creates new [`InnerRoom`].
    #[inline]
    fn new(
        rpc: Rc<dyn RpcClient>,
        peers: Box<dyn PeerRepository>,
        peer_event_sender: mpsc::UnboundedSender<PeerEvent>,
    ) -> Self {
        Self {
            rpc,
            local_stream_settings: RefCell::new(None),
            peers,
            peer_event_sender,
            connections: RefCell::new(HashMap::new()),
            on_new_connection: Callback::default(),
            on_local_stream: Callback::default(),
            on_connection_loss: Callback::default(),
            on_failed_local_stream: Rc::new(Callback::default()),
            on_close: Rc::new(Callback::default()),
            close_reason: RefCell::new(CloseReason::ByClient {
                reason: ClientDisconnect::RoomUnexpectedlyDropped,
                is_err: true,
            }),
        }
    }

    /// Sets `close_reason` of [`InnerRoom`].
    ///
    /// [`Drop`] implementation of [`InnerRoom`] is supposed
    /// to be triggered after this function call.
    fn set_close_reason(&self, reason: CloseReason) {
        self.close_reason.replace(reason);
    }

    /// Creates new [`Connection`]s basing on senders and receivers of provided
    /// [`Track`]s.
    // TODO: creates connections based on remote peer_ids atm, should create
    //       connections based on remote member_ids
    fn create_connections_from_tracks(&self, tracks: &[Track]) {
        let create_connection = |room: &Self, peer_id: &PeerId| {
            let is_new = !room.connections.borrow().contains_key(peer_id);
            if is_new {
                let con = Connection::new();
                room.on_new_connection.call(con.new_handle());
                room.connections.borrow_mut().insert(*peer_id, con);
            }
        };

        for track in tracks {
            match &track.direction {
                Direction::Send { ref receivers, .. } => {
                    for receiver in receivers {
                        create_connection(self, receiver);
                    }
                }
                Direction::Recv { ref sender, .. } => {
                    create_connection(self, sender);
                }
            }
        }
    }

    /// Toggles [`Sender`]s [`MuteState`] by provided [`TransceiverKind`] in all
    /// [`PeerConnection`]s in this [`Room`].
    ///
    /// [`PeerConnection`]: crate::peer::PeerConnection
    #[allow(clippy::filter_map)]
    async fn toggle_mute(
        &self,
        is_muted: bool,
        kind: TransceiverKind,
    ) -> Result<(), Traced<RoomError>> {
        let peer_mute_state_changed: Vec<_> = self
            .peers
            .get_all()
            .iter()
            .map(|peer| {
                let desired_state = StableMuteState::from(is_muted);
                let senders = peer.get_senders(kind);

                let senders_to_mute = senders.into_iter().filter(|sender| {
                    match sender.mute_state() {
                        MuteState::Transition(t) => {
                            t.intended() != desired_state
                        }
                        MuteState::Stable(s) => s != desired_state,
                    }
                });

                let mut processed_senders: Vec<Rc<Sender>> = Vec::new();
                let mut tracks_patches = Vec::new();
                for sender in senders_to_mute {
                    if let Err(e) =
                        sender.mute_state_transition_to(desired_state)
                    {
                        for processed_sender in processed_senders {
                            processed_sender.cancel_transition();
                        }
                        return Either::Left(future::err(tracerr::new!(e)));
                    }
                    tracks_patches.push(TrackPatch {
                        id: sender.track_id(),
                        is_muted: Some(is_muted),
                    });
                    processed_senders.push(sender);
                }

                let wait_state_change: Vec<_> = peer
                    .get_senders(kind)
                    .into_iter()
                    .map(|sender| sender.when_mute_state_stable(desired_state))
                    .collect();

                if !tracks_patches.is_empty() {
                    self.rpc.send_command(Command::UpdateTracks {
                        peer_id: peer.id(),
                        tracks_patches,
                    });
                }

                Either::Right(future::try_join_all(wait_state_change))
            })
            .collect();

        future::try_join_all(peer_mute_state_changed)
            .await
            .map_err(tracerr::map_from_and_wrap!())?;
        Ok(())
    }

    /// Returns `true` if all [`Sender`]s of this [`Room`] is in provided
    /// [`MuteState`].
    pub fn is_all_peers_in_mute_state(
        &self,
        kind: TransceiverKind,
        mute_state: StableMuteState,
    ) -> bool {
        self.peers
            .get_all()
            .into_iter()
            .find(|p| !p.is_all_senders_in_mute_state(kind, mute_state))
            .is_none()
    }

    /// Updates this [`Room`]s [`MediaStreamSettings`]. This affects all
    /// [`PeerConnection`]s in this [`Room`]. If [`MediaStreamSettings`] is
    /// configured for some [`Room`], then this [`Room`] can only send
    /// [`MediaStream`] that corresponds to this settings.
    /// [`MediaStreamSettings`] update will change [`MediaStream`] in all
    /// sending peers, so that might cause new [getUserMedia()][1] request.
    ///
    /// Media obtaining/injection errors are fired to `on_failed_local_stream`
    /// callback.
    ///
    /// [`PeerConnection`]: crate::peer::PeerConnection
    /// [1]: https://tinyurl.com/rnxcavf
    async fn set_local_media_settings(&self, settings: MediaStreamSettings) {
        self.local_stream_settings.replace(Some(settings.clone()));
        for peer in self.peers.get_all() {
            if let Err(err) = peer
                .update_local_stream(Some(settings.clone()))
                .await
                .map_err(tracerr::map_from_and_wrap!(=> RoomError))
            {
                self.on_failed_local_stream.call(JasonError::from(err));
            }
        }
    }

    /// Stops state transition timers in all [`PeerConnection`]'s in this
    /// [`Room`].
    fn handle_rpc_connection_lost(&self) {
        for peer in self.peers.get_all() {
            peer.stop_state_transitions_timers();
        }
    }

    /// Resets state transition timers in all [`PeerConnection`]'s in this
    /// [`Room`].
    fn handle_rpc_connection_recovered(&self) {
        for peer in self.peers.get_all() {
            peer.reset_state_transitions_timers();
        }
    }

    /// Creates new [`Sender`]s and [`Receiver`]s for each new [`Track`] in
    /// provided [`PeerConnection`]. Negotiates [`PeerConnection`] if provided
    /// `negotiation_role` is `Some`.
    async fn create_tracks_and_maybe_negotiate(
        &self,
        peer: Rc<PeerConnection>,
        tracks: Vec<Track>,
        negotiation_role: Option<NegotiationRole>,
    ) -> Result<(), Traced<RoomError>> {
        match negotiation_role {
            None => {
                peer.create_tracks(tracks)
                    .await
                    .map_err(tracerr::map_from_and_wrap!())?;
            }
            Some(NegotiationRole::Offerer) => {
                let sdp_offer = peer
                    .get_offer(
                        tracks,
                        self.local_stream_settings.clone().into_inner(),
                    )
                    .await
                    .map_err(tracerr::map_from_and_wrap!())?;
                let mids =
                    peer.get_mids().map_err(tracerr::map_from_and_wrap!())?;
                let senders_statuses = peer.get_senders_statuses();
                self.rpc.send_command(Command::MakeSdpOffer {
                    peer_id: peer.id(),
                    sdp_offer,
                    senders_statuses,
                    mids,
                });
            }
            Some(NegotiationRole::Answerer(offer)) => {
                let sdp_answer = peer
                    .process_offer(
                        offer,
                        tracks,
                        self.local_stream_settings.clone().into_inner(),
                    )
                    .await
                    .map_err(tracerr::map_from_and_wrap!())?;
                let senders_statuses = peer.get_senders_statuses();
                self.rpc.send_command(Command::MakeSdpAnswer {
                    peer_id: peer.id(),
                    sdp_answer,
                    senders_statuses,
                });
            }
        };
        Ok(())
    }
}

/// RPC events handling.
#[async_trait(?Send)]
impl EventHandler for InnerRoom {
    type Output = Result<(), Traced<RoomError>>;

    /// Creates [`PeerConnection`] with a provided ID and all the
    /// [`Connection`]s basing on provided [`Track`]s.
    ///
    /// If provided `sdp_offer` is `Some`, then offer is applied to a created
    /// peer, and [`Command::MakeSdpAnswer`] is emitted back to the RPC server.
    async fn on_peer_created(
        &self,
        peer_id: PeerId,
        negotiation_role: NegotiationRole,
        tracks: Vec<Track>,
        ice_servers: Vec<IceServer>,
        is_force_relayed: bool,
    ) -> Result<(), Traced<RoomError>> {
        let peer = self
            .peers
            .create_peer(
                peer_id,
                ice_servers,
                self.peer_event_sender.clone(),
                is_force_relayed,
            )
            .map_err(tracerr::map_from_and_wrap!())?;

        self.create_connections_from_tracks(&tracks);
<<<<<<< HEAD

        // TODO(alexlapa): Eliminate code duplication (on_tracks_applied).
        //                 Doing Room refactoring in another PR, it`ll allow
        //                 to fix this smoothly.
        let local_stream_constraints = self.local_stream_settings.clone();
        let rpc = Rc::clone(&self.rpc);
        let error_callback = Rc::clone(&self.on_failed_local_stream);
        spawn_local(
            async move {
                match negotiation_role {
                    NegotiationRole::Offerer => {
                        let sdp_offer = peer
                            .get_offer(tracks, local_stream_constraints)
                            .await
                            .map_err(tracerr::map_from_and_wrap!())?;
                        let mids = peer
                            .get_mids()
                            .map_err(tracerr::map_from_and_wrap!())?;
                        let senders_statuses = peer.get_senders_statuses();
                        rpc.send_command(Command::MakeSdpOffer {
                            peer_id,
                            sdp_offer,
                            senders_statuses,
                            mids,
                        });
                    }
                    NegotiationRole::Answerer(offer) => {
                        let sdp_answer = peer
                            .process_offer(
                                offer,
                                tracks,
                                local_stream_constraints,
                            )
                            .await
                            .map_err(tracerr::map_from_and_wrap!())?;
                        let senders_statuses = peer.get_senders_statuses();
                        rpc.send_command(Command::MakeSdpAnswer {
                            peer_id,
                            sdp_answer,
                            senders_statuses,
                        });
                    }
                };
                Result::<_, Traced<RoomError>>::Ok(())
            }
            .then(|result| async move {
                if let Err(err) = result {
                    let (err, trace) = err.into_parts();
                    match err {
                        RoomError::InvalidLocalStream(_)
                        | RoomError::CouldNotGetLocalMedia(_) => {
                            let e = JasonError::from((err, trace));
                            e.print();
                            error_callback.call(e);
                        }
                        _ => JasonError::from((err, trace)).print(),
                    };
                };
            }),
        );
=======
        self.create_tracks_and_maybe_negotiate(
            peer,
            tracks,
            Some(negotiation_role),
        )
        .await
        .map_err(tracerr::map_from_and_wrap!())?;
        Ok(())
>>>>>>> 8725316f
    }

    /// Applies specified SDP Answer to a specified [`PeerConnection`].
    async fn on_sdp_answer_made(
        &self,
        peer_id: PeerId,
        sdp_answer: String,
    ) -> Result<(), Traced<RoomError>> {
        let peer = self
            .peers
            .get(peer_id)
            .ok_or_else(|| tracerr::new!(RoomError::NoSuchPeer(peer_id)))?;
        peer.set_remote_answer(sdp_answer)
            .await
            .map_err(tracerr::map_from_and_wrap!())
    }

    /// Applies specified [`IceCandidate`] to a specified [`PeerConnection`].
    async fn on_ice_candidate_discovered(
        &self,
        peer_id: PeerId,
        candidate: IceCandidate,
    ) -> Result<(), Traced<RoomError>> {
        let peer = self
            .peers
            .get(peer_id)
            .ok_or_else(|| tracerr::new!(RoomError::NoSuchPeer(peer_id)))?;

        peer.add_ice_candidate(
            candidate.candidate,
            candidate.sdp_m_line_index,
            candidate.sdp_mid,
        )
        .await
        .map_err(tracerr::map_from_and_wrap!())
    }

    /// Disposes specified [`PeerConnection`]s.
<<<<<<< HEAD
    fn on_peers_removed(&mut self, peer_ids: HashSet<PeerId>) {
=======
    async fn on_peers_removed(
        &self,
        peer_ids: Vec<PeerId>,
    ) -> Result<(), Traced<RoomError>> {
>>>>>>> 8725316f
        // TODO: drop connections
        peer_ids.iter().for_each(|id| {
            self.peers.remove(*id);
        });
        Ok(())
    }

    /// Creates new `Track`s, updates existing [`Sender`]s/[`Receiver`]s with
    /// [`TrackUpdate`]s.
    ///
    /// Will start renegotiation process if `Some` [`NegotiationRole`] is
    /// provided.
<<<<<<< HEAD
    fn on_tracks_applied(
        &mut self,
        peer_id: PeerId,
        updates: Vec<TrackUpdate>,
        negotiation_role: Option<NegotiationRole>,
    ) {
        let peer = if let Some(peer) = self.peers.get(peer_id) {
            peer
        } else {
            JasonError::from(tracerr::new!(RoomError::NoSuchPeer(peer_id)))
                .print();
            return;
        };

        let mut new_tracks = Vec::new();
        let mut patches = Vec::new();
        let mut removed_tracks = HashSet::new();
=======
    async fn on_tracks_applied(
        &self,
        peer_id: PeerId,
        updates: Vec<TrackUpdate>,
        negotiation_role: Option<NegotiationRole>,
    ) -> Result<(), Traced<RoomError>> {
        let peer = self
            .peers
            .get(peer_id)
            .ok_or_else(|| tracerr::new!(RoomError::NoSuchPeer(peer_id)))?;
        let mut new_tracks = Vec::new();
        let mut patches = Vec::new();
>>>>>>> 8725316f

        for update in updates {
            match update {
                TrackUpdate::Added(track) => {
                    new_tracks.push(track);
                }
                TrackUpdate::Updated(track_patch) => {
                    patches.push(track_patch);
                }
<<<<<<< HEAD
                TrackUpdate::Removed(track_id) => {
                    removed_tracks.insert(track_id);
                }
            }
        }
        if let Err(err) = peer.update_senders(patches) {
            JasonError::from(err).print();
            return;
        }

        // TODO(alexlapa): Eliminate code duplication (on_peer_created).
        //                 Doing Room refactoring in another PR, it`ll allow
        //                 to fix this smoothly.
        let local_stream_constraints = self.local_stream_settings.clone();
        let rpc = Rc::clone(&self.rpc);
        let error_callback = Rc::clone(&self.on_failed_local_stream);
        spawn_local(
            async move {
                peer.remove_tracks(&removed_tracks);
                match negotiation_role {
                    None => {
                        peer.create_tracks(new_tracks)
                            .await
                            .map_err(tracerr::map_from_and_wrap!())?;
                    }
                    Some(NegotiationRole::Offerer) => {
                        let sdp_offer = peer
                            .get_offer(new_tracks, local_stream_constraints)
                            .await
                            .map_err(tracerr::map_from_and_wrap!())?;
                        let mids = peer
                            .get_mids()
                            .map_err(tracerr::map_from_and_wrap!())?;
                        let senders_statuses = peer.get_senders_statuses();
                        rpc.send_command(Command::MakeSdpOffer {
                            peer_id,
                            sdp_offer,
                            senders_statuses,
                            mids,
                        });
                    }
                    Some(NegotiationRole::Answerer(offer)) => {
                        let sdp_answer = peer
                            .process_offer(
                                offer,
                                new_tracks,
                                local_stream_constraints,
                            )
                            .await
                            .map_err(tracerr::map_from_and_wrap!())?;
                        let senders_statuses = peer.get_senders_statuses();
                        rpc.send_command(Command::MakeSdpAnswer {
                            peer_id,
                            sdp_answer,
                            senders_statuses,
                        });
                    }
                };
                Result::<_, Traced<RoomError>>::Ok(())
            }
            .then(|result| async move {
                if let Err(err) = result {
                    let (err, trace) = err.into_parts();
                    match err {
                        RoomError::InvalidLocalStream(_)
                        | RoomError::CouldNotGetLocalMedia(_) => {
                            let e = JasonError::from((err, trace));
                            e.print();
                            error_callback.call(e);
                        }
                        _ => JasonError::from((err, trace)).print(),
                    };
                };
            }),
        )
=======
            }
        }
        peer.update_senders(patches)
            .map_err(tracerr::map_from_and_wrap!())?;
        self.create_tracks_and_maybe_negotiate(
            peer,
            new_tracks,
            negotiation_role,
        )
        .await
        .map_err(tracerr::map_from_and_wrap!())?;
        Ok(())
>>>>>>> 8725316f
    }
}

/// [`PeerEvent`]s handling.
#[async_trait(?Send)]
impl PeerEventHandler for InnerRoom {
    type Output = Result<(), Traced<RoomError>>;

    /// Handles [`PeerEvent::IceCandidateDiscovered`] event and sends received
    /// candidate to RPC server.
    async fn on_ice_candidate_discovered(
        &self,
        peer_id: PeerId,
        candidate: String,
        sdp_m_line_index: Option<u16>,
<<<<<<< HEAD
        sdp_mid: Option<Mid>,
    ) {
=======
        sdp_mid: Option<String>,
    ) -> Result<(), Traced<RoomError>> {
>>>>>>> 8725316f
        self.rpc.send_command(Command::SetIceCandidate {
            peer_id,
            candidate: IceCandidate {
                candidate,
                sdp_m_line_index,
                sdp_mid,
            },
        });
        Ok(())
    }

    /// Handles [`PeerEvent::NewRemoteTrack`] event and passes received
    /// [`MediaStreamTrack`] to the related [`Connection`].
    async fn on_new_remote_track(
        &self,
        _: PeerId,
        sender_id: PeerId,
        track_id: TrackId,
        track: MediaStreamTrack,
    ) -> Result<(), Traced<RoomError>> {
        let connections_ref = self.connections.borrow();
        let conn = connections_ref
            .get(&sender_id)
            .ok_or_else(|| tracerr::new!(RoomError::UnknownRemotePeer))?;
        conn.add_remote_track(track_id, track);
        Ok(())
    }

    /// Invokes `on_local_stream` [`Room`]'s callback.
    async fn on_new_local_stream(
        &self,
        _: PeerId,
        stream: MediaStream,
    ) -> Result<(), Traced<RoomError>> {
        self.on_local_stream.call(stream);
        Ok(())
    }

    /// Handles [`PeerEvent::IceConnectionStateChanged`] event and sends new
    /// state to RPC server.
    async fn on_ice_connection_state_changed(
        &self,
        peer_id: PeerId,
        ice_connection_state: IceConnectionState,
    ) -> Result<(), Traced<RoomError>> {
        self.rpc.send_command(Command::AddPeerConnectionMetrics {
            peer_id,
            metrics: PeerMetrics::IceConnectionState(ice_connection_state),
        });
        Ok(())
    }

    /// Handles [`PeerEvent::ConnectionStateChanged`] event and sends new
    /// state to the RPC server.
    async fn on_connection_state_changed(
        &self,
        peer_id: PeerId,
        peer_connection_state: PeerConnectionState,
    ) -> Result<(), Traced<RoomError>> {
        self.rpc.send_command(Command::AddPeerConnectionMetrics {
            peer_id,
            metrics: PeerMetrics::PeerConnectionState(peer_connection_state),
        });

        if let PeerConnectionState::Connected = peer_connection_state {
            if let Some(peer) = self.peers.get(peer_id) {
                peer.scrape_and_send_peer_stats().await;
            }
        };
        Ok(())
    }

    /// Handles [`PeerEvent::StatsUpdate`] event and sends new stats to the RPC
    /// server.
    async fn on_stats_update(
        &self,
        peer_id: PeerId,
        stats: RtcStats,
    ) -> Result<(), Traced<RoomError>> {
        self.rpc.send_command(Command::AddPeerConnectionMetrics {
            peer_id,
            metrics: PeerMetrics::RtcStats(stats.0),
        });
        Ok(())
    }

    /// Handles [`PeerEvent::NewLocalStreamRequired`] event and updates local
    /// stream of [`PeerConnection`] that sent request.
    async fn on_new_local_stream_required(
        &self,
        peer_id: PeerId,
    ) -> Result<(), Traced<RoomError>> {
        let peer = self
            .peers
            .get(peer_id)
            .ok_or_else(|| tracerr::new!(RoomError::NoSuchPeer(peer_id)))?;
        if let Err(err) = peer
            .update_local_stream(
                self.local_stream_settings.clone().into_inner(),
            )
            .await
            .map_err(tracerr::map_from_and_wrap!(=> RoomError))
        {
            self.on_failed_local_stream.call(JasonError::from(err));
        };
        Ok(())
    }
}

impl Drop for InnerRoom {
    /// Unsubscribes [`InnerRoom`] from all its subscriptions.
    fn drop(&mut self) {
        self.rpc.unsub();

        if let CloseReason::ByClient { reason, .. } =
            *self.close_reason.borrow()
        {
            self.rpc.set_close_reason(reason);
        };

        self.on_close
            .call(RoomCloseReason::new(*self.close_reason.borrow()))
            .map(|result| result.map_err(console_error));
    }
}<|MERGE_RESOLUTION|>--- conflicted
+++ resolved
@@ -2,13 +2,8 @@
 
 use std::{
     cell::RefCell,
-<<<<<<< HEAD
     collections::{HashMap, HashSet},
-    ops::DerefMut as _,
-=======
-    collections::HashMap,
     ops::Deref as _,
->>>>>>> 8725316f
     rc::{Rc, Weak},
 };
 
@@ -18,11 +13,7 @@
 use js_sys::Promise;
 use medea_client_api_proto::{
     Command, Direction, Event as RpcEvent, EventHandler, IceCandidate,
-<<<<<<< HEAD
     IceConnectionState, IceServer, Mid, NegotiationRole, PeerConnectionState,
-=======
-    IceConnectionState, IceServer, NegotiationRole, PeerConnectionState,
->>>>>>> 8725316f
     PeerId, PeerMetrics, Track, TrackId, TrackPatch, TrackUpdate,
 };
 use tracerr::Traced;
@@ -32,7 +23,7 @@
 use crate::{
     media::{MediaStream, MediaStreamSettings, MediaStreamTrack},
     peer::{
-        MediaConnectionsError, MuteState, PeerConnection, PeerError, PeerEvent,
+        MediaConnectionsError, MuteState, PeerError, PeerEvent,
         PeerEventHandler, PeerRepository, RtcStats, Sender, StableMuteState,
         TransceiverKind,
     },
@@ -47,6 +38,7 @@
 };
 
 use super::{connection::Connection, ConnectionHandle};
+use crate::peer::PeerConnection;
 
 /// Reason of why [`Room`] has been closed.
 ///
@@ -845,68 +837,6 @@
             .map_err(tracerr::map_from_and_wrap!())?;
 
         self.create_connections_from_tracks(&tracks);
-<<<<<<< HEAD
-
-        // TODO(alexlapa): Eliminate code duplication (on_tracks_applied).
-        //                 Doing Room refactoring in another PR, it`ll allow
-        //                 to fix this smoothly.
-        let local_stream_constraints = self.local_stream_settings.clone();
-        let rpc = Rc::clone(&self.rpc);
-        let error_callback = Rc::clone(&self.on_failed_local_stream);
-        spawn_local(
-            async move {
-                match negotiation_role {
-                    NegotiationRole::Offerer => {
-                        let sdp_offer = peer
-                            .get_offer(tracks, local_stream_constraints)
-                            .await
-                            .map_err(tracerr::map_from_and_wrap!())?;
-                        let mids = peer
-                            .get_mids()
-                            .map_err(tracerr::map_from_and_wrap!())?;
-                        let senders_statuses = peer.get_senders_statuses();
-                        rpc.send_command(Command::MakeSdpOffer {
-                            peer_id,
-                            sdp_offer,
-                            senders_statuses,
-                            mids,
-                        });
-                    }
-                    NegotiationRole::Answerer(offer) => {
-                        let sdp_answer = peer
-                            .process_offer(
-                                offer,
-                                tracks,
-                                local_stream_constraints,
-                            )
-                            .await
-                            .map_err(tracerr::map_from_and_wrap!())?;
-                        let senders_statuses = peer.get_senders_statuses();
-                        rpc.send_command(Command::MakeSdpAnswer {
-                            peer_id,
-                            sdp_answer,
-                            senders_statuses,
-                        });
-                    }
-                };
-                Result::<_, Traced<RoomError>>::Ok(())
-            }
-            .then(|result| async move {
-                if let Err(err) = result {
-                    let (err, trace) = err.into_parts();
-                    match err {
-                        RoomError::InvalidLocalStream(_)
-                        | RoomError::CouldNotGetLocalMedia(_) => {
-                            let e = JasonError::from((err, trace));
-                            e.print();
-                            error_callback.call(e);
-                        }
-                        _ => JasonError::from((err, trace)).print(),
-                    };
-                };
-            }),
-        );
-=======
         self.create_tracks_and_maybe_negotiate(
             peer,
             tracks,
@@ -915,7 +845,6 @@
         .await
         .map_err(tracerr::map_from_and_wrap!())?;
         Ok(())
->>>>>>> 8725316f
     }
 
     /// Applies specified SDP Answer to a specified [`PeerConnection`].
@@ -954,14 +883,10 @@
     }
 
     /// Disposes specified [`PeerConnection`]s.
-<<<<<<< HEAD
-    fn on_peers_removed(&mut self, peer_ids: HashSet<PeerId>) {
-=======
     async fn on_peers_removed(
         &self,
-        peer_ids: Vec<PeerId>,
-    ) -> Result<(), Traced<RoomError>> {
->>>>>>> 8725316f
+        peer_ids: HashSet<PeerId>,
+    ) -> Result<(), Traced<RoomError>> {
         // TODO: drop connections
         peer_ids.iter().for_each(|id| {
             self.peers.remove(*id);
@@ -974,25 +899,6 @@
     ///
     /// Will start renegotiation process if `Some` [`NegotiationRole`] is
     /// provided.
-<<<<<<< HEAD
-    fn on_tracks_applied(
-        &mut self,
-        peer_id: PeerId,
-        updates: Vec<TrackUpdate>,
-        negotiation_role: Option<NegotiationRole>,
-    ) {
-        let peer = if let Some(peer) = self.peers.get(peer_id) {
-            peer
-        } else {
-            JasonError::from(tracerr::new!(RoomError::NoSuchPeer(peer_id)))
-                .print();
-            return;
-        };
-
-        let mut new_tracks = Vec::new();
-        let mut patches = Vec::new();
-        let mut removed_tracks = HashSet::new();
-=======
     async fn on_tracks_applied(
         &self,
         peer_id: PeerId,
@@ -1005,7 +911,7 @@
             .ok_or_else(|| tracerr::new!(RoomError::NoSuchPeer(peer_id)))?;
         let mut new_tracks = Vec::new();
         let mut patches = Vec::new();
->>>>>>> 8725316f
+        let mut removed_tracks = HashSet::new();
 
         for update in updates {
             match update {
@@ -1015,85 +921,12 @@
                 TrackUpdate::Updated(track_patch) => {
                     patches.push(track_patch);
                 }
-<<<<<<< HEAD
                 TrackUpdate::Removed(track_id) => {
                     removed_tracks.insert(track_id);
                 }
             }
         }
-        if let Err(err) = peer.update_senders(patches) {
-            JasonError::from(err).print();
-            return;
-        }
-
-        // TODO(alexlapa): Eliminate code duplication (on_peer_created).
-        //                 Doing Room refactoring in another PR, it`ll allow
-        //                 to fix this smoothly.
-        let local_stream_constraints = self.local_stream_settings.clone();
-        let rpc = Rc::clone(&self.rpc);
-        let error_callback = Rc::clone(&self.on_failed_local_stream);
-        spawn_local(
-            async move {
-                peer.remove_tracks(&removed_tracks);
-                match negotiation_role {
-                    None => {
-                        peer.create_tracks(new_tracks)
-                            .await
-                            .map_err(tracerr::map_from_and_wrap!())?;
-                    }
-                    Some(NegotiationRole::Offerer) => {
-                        let sdp_offer = peer
-                            .get_offer(new_tracks, local_stream_constraints)
-                            .await
-                            .map_err(tracerr::map_from_and_wrap!())?;
-                        let mids = peer
-                            .get_mids()
-                            .map_err(tracerr::map_from_and_wrap!())?;
-                        let senders_statuses = peer.get_senders_statuses();
-                        rpc.send_command(Command::MakeSdpOffer {
-                            peer_id,
-                            sdp_offer,
-                            senders_statuses,
-                            mids,
-                        });
-                    }
-                    Some(NegotiationRole::Answerer(offer)) => {
-                        let sdp_answer = peer
-                            .process_offer(
-                                offer,
-                                new_tracks,
-                                local_stream_constraints,
-                            )
-                            .await
-                            .map_err(tracerr::map_from_and_wrap!())?;
-                        let senders_statuses = peer.get_senders_statuses();
-                        rpc.send_command(Command::MakeSdpAnswer {
-                            peer_id,
-                            sdp_answer,
-                            senders_statuses,
-                        });
-                    }
-                };
-                Result::<_, Traced<RoomError>>::Ok(())
-            }
-            .then(|result| async move {
-                if let Err(err) = result {
-                    let (err, trace) = err.into_parts();
-                    match err {
-                        RoomError::InvalidLocalStream(_)
-                        | RoomError::CouldNotGetLocalMedia(_) => {
-                            let e = JasonError::from((err, trace));
-                            e.print();
-                            error_callback.call(e);
-                        }
-                        _ => JasonError::from((err, trace)).print(),
-                    };
-                };
-            }),
-        )
-=======
-            }
-        }
+        peer.remove_tracks(&removed_tracks);
         peer.update_senders(patches)
             .map_err(tracerr::map_from_and_wrap!())?;
         self.create_tracks_and_maybe_negotiate(
@@ -1104,7 +937,6 @@
         .await
         .map_err(tracerr::map_from_and_wrap!())?;
         Ok(())
->>>>>>> 8725316f
     }
 }
 
@@ -1120,13 +952,8 @@
         peer_id: PeerId,
         candidate: String,
         sdp_m_line_index: Option<u16>,
-<<<<<<< HEAD
         sdp_mid: Option<Mid>,
-    ) {
-=======
-        sdp_mid: Option<String>,
-    ) -> Result<(), Traced<RoomError>> {
->>>>>>> 8725316f
+    ) -> Result<(), Traced<RoomError>> {
         self.rpc.send_command(Command::SetIceCandidate {
             peer_id,
             candidate: IceCandidate {
