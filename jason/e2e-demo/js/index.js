--- conflicted
+++ resolved
@@ -3,15 +3,6 @@
 
     let caller = new rust.Jason();
 
-<<<<<<< HEAD
-    let caller_room_handle = await caller.join_room("ws://localhost:8080/ws/1/1/caller_credentials");
-
-    let responder = new rust.Jason();
-
-    let responder_room_handler = await responder.join_room("ws://localhost:8080/ws/1/2/responder_credentials");
-
-    // caller.dispose();
-=======
     // let caller_room_handle = await caller.join_room("ws://localhost:8080/ws/1/1/caller_credentials");
     caller.join_room("ws://localhost:8080/ws/1/1/caller_credentials");
 
@@ -20,7 +11,6 @@
     // let responder_room_handler = await responder.join_room("ws://localhost:8080/ws/1/2/responder_credentials");
 
     caller.dispose();
->>>>>>> 0c8a3aa5
     // responder.dispose();
 }
 
