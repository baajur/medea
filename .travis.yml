--- conflicted
+++ resolved
@@ -27,10 +27,7 @@
     - name: rustfmt
       stage: check
       rust: nightly
-<<<<<<< HEAD
-=======
       cache: false
->>>>>>> 45408573
       before_script: rustup component add rustfmt
       script: make fmt check=yes
 
@@ -46,59 +43,16 @@
     - name: medea (stable)
       stage: build
       rust: stable
-<<<<<<< HEAD
-      before_script:
-        - sccache --version || cargo install sccache && sccache --version
-      script: env RUSTC_WRAPPER=sccache cargo build
-=======
       script: make build.medea
->>>>>>> 45408573
 
     - name: medea (beta)
       stage: build
       rust: beta
-<<<<<<< HEAD
-      before_script:
-        - sccache --version || cargo install sccache && sccache --version
-      script: env RUSTC_WRAPPER=sccache cargo build
-=======
       script: make build.medea
->>>>>>> 45408573
 
     - name: medea (nightly)
       stage: build
       rust: nightly
-<<<<<<< HEAD
-      before_script:
-        - sccache --version || cargo install sccache && sccache --version
-      script: env RUSTC_WRAPPER=sccache cargo build
-
-    - name: unit (stable)
-      stage: tests
-      rust: stable
-      script: make test.unit
-
-    - name: signalling e2e (stable)
-      stage: tests
-      rust: stable
-      before_script:
-        - mkdir .cache
-      script: make test.e2e.signalling
-
-    - name: e2e (stable, firefox)
-      stage: tests
-      rust: stable
-      before_script:
-        - mkdir .cache
-      script: make test.e2e.firefox
-
-    - name: e2e (stable, chrome)
-      stage: tests
-      rust: stable
-      before_script:
-        - mkdir .cache
-      script: make test.e2e.chrome
-=======
       script: make build.medea
 
     - name: unit (stable)
@@ -109,7 +63,17 @@
     - name: e2e signalling (stable)
       stage: test
       rust: stable
-      script: make test.e2e
+      script: make test.e2e.signalling
+
+    - name: e2e (latest Firefox, stable Rust)
+      stage: test
+      rust: stable
+      script: make test.e2e.firefox
+
+    - name: e2e (latest Chrome, stable Rust)
+      stage: test
+      rust: stable
+      script: make test.e2e.chrome
 
     - name: crates.io
       stage: release
@@ -172,7 +136,6 @@
     if: (branch = master AND type != pull_request) OR commit_message =~ /.*\[run ci\]/
   - name: tests
     if: (branch = master AND type != pull_request) OR commit_message =~ /.*\[run ci\]/
->>>>>>> 45408573
 
 notifications:
   email:
