--- conflicted
+++ resolved
@@ -89,19 +89,6 @@
       rust: stable
       script: make test.unit crate=medea
 
-<<<<<<< HEAD
-    - name: unit medea-jason (stable, Chrome, Firefox)
-      stage: test
-      rust: stable
-      services: ["docker"]
-      before_script:
-        - cargo uninstall wasm-bindgen-cli || echo > /dev/null
-        - cargo install wasm-bindgen-cli
-        - rustup target add wasm32-unknown-unknown
-      script:
-        - make test.unit crate=medea-jason browser=chrome
-        - make test.unit crate=medea-jason browser=firefox
-=======
     - name: unit medea-jason (stable, Chrome)
       stage: test
       rust: stable
@@ -125,7 +112,6 @@
                                                     | grep -o '[0-9\.]*'`
         - rustup target add wasm32-unknown-unknown
       script: make test.unit crate=medea-jason browser=firefox
->>>>>>> 6b07bbc9
 
     - name: Integration (stable)
       stage: test
