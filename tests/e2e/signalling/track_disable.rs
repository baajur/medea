<<<<<<< HEAD
use std::{cell::Cell, collections::HashMap, rc::Rc, time::Duration};
=======
use std::{
    cell::Cell,
    rc::Rc,
    sync::atomic::{AtomicU8, Ordering},
    time::Duration,
};
>>>>>>> 3021b5e6

use actix::{ActorContext, Addr, AsyncContext};
use function_name::named;
use futures::{
    channel::mpsc::{self, UnboundedReceiver},
    future, Stream, StreamExt,
};
use medea_client_api_proto::{
<<<<<<< HEAD
    Command, Direction, Event, NegotiationRole, PeerId, TrackId, TrackPatch,
=======
    Command, Event, NegotiationRole, PeerId, TrackId, TrackPatchCommand,
>>>>>>> 3021b5e6
    TrackUpdate,
};
use medea_control_api_proto::grpc::api as proto;
use tokio::time::timeout;

use crate::{
    grpc_control_api::{
        create_room_req, pub_pub_room_req, ControlClient,
        WebRtcPlayEndpointBuilder, WebRtcPublishEndpointBuilder,
    },
    if_let_next,
    signalling::{
        handle_peer_created, ConnectionEvent, SendCommand, TestMember,
    },
    test_name,
};

// Sends 2 UpdateTracks with is_muted = `disabled`.
// Waits for single/multiple TracksApplied with expected track changes on on
// `publisher_rx`.
// Waits for single/multiple TracksApplied with expected track
// changes on on `subscriber_rx`.
async fn helper(
    disabled: bool,
    publisher: &Addr<TestMember>,
    publisher_rx: &mut UnboundedReceiver<Event>,
    subscriber_rx: &mut UnboundedReceiver<Event>,
) {
    // send 2 UpdateTracks with is_muted = true.
    publisher
        .send(SendCommand(Command::UpdateTracks {
            peer_id: PeerId(0),
            tracks_patches: vec![TrackPatchCommand {
                id: TrackId(0),
                is_muted: Some(disabled),
            }],
        }))
        .await
        .unwrap();
    publisher
        .send(SendCommand(Command::UpdateTracks {
            peer_id: PeerId(0),
            tracks_patches: vec![TrackPatchCommand {
                id: TrackId(1),
                is_muted: Some(disabled),
            }],
        }))
        .await
        .unwrap();

    async fn wait_tracks_applied(
        disabled: bool,
        rx: &mut UnboundedReceiver<Event>,
        expected_peer_id: PeerId,
    ) {
        let mut first_muted = false;
        let mut second_muted = false;
        loop {
            if let Event::TracksApplied {
                peer_id, updates, ..
            } = rx.select_next_some().await
            {
                assert_eq!(peer_id, expected_peer_id);
                for update in updates {
                    match update {
                        TrackUpdate::Updated(patch) => {
                            if let Some(is_muted_general) =
                                patch.is_muted_general
                            {
                                assert_eq!(is_muted_general, disabled);
                            }
                            if patch.id == TrackId(0) {
                                first_muted = true;
                            } else if patch.id == TrackId(1) {
                                second_muted = true;
                            } else {
                                unreachable!();
                            }
                        }
                        _ => unreachable!(),
                    }
                }
                if first_muted && second_muted {
                    break;
                }
            }
        }
    };
    wait_tracks_applied(disabled, publisher_rx, PeerId(0)).await;
    wait_tracks_applied(disabled, subscriber_rx, PeerId(1)).await;
}

/// Creates `pub => sub` `Room`, and publisher disables and enables his tracks
/// multiple times.
#[actix_rt::test]
#[named]
async fn track_disables_and_enables() {
    let mut client = ControlClient::new().await;
    let credentials = client.create(create_room_req(test_name!())).await;

    let (publisher_tx, mut publisher_rx) = mpsc::unbounded();
    let publisher = TestMember::connect(
        credentials.get("publisher").unwrap(),
        Some(Box::new(move |event, _, _| {
            publisher_tx.unbounded_send(event.clone()).unwrap();
        })),
        None,
        TestMember::DEFAULT_DEADLINE,
        true,
    )
    .await;
    let (subscriber_tx, mut subscriber_rx) = mpsc::unbounded();
    let _subscriber = TestMember::connect(
        credentials.get("responder").unwrap(),
        Some(Box::new(move |event, _, _| {
            subscriber_tx.unbounded_send(event.clone()).unwrap();
        })),
        None,
        TestMember::DEFAULT_DEADLINE,
        true,
    )
    .await;

    // wait until initial negotiation finishes
    if_let_next! {
        Event::SdpAnswerMade { .. } = publisher_rx {}
    }

    helper(true, &publisher, &mut publisher_rx, &mut subscriber_rx).await;
    helper(false, &publisher, &mut publisher_rx, &mut subscriber_rx).await;

    helper(true, &publisher, &mut publisher_rx, &mut subscriber_rx).await;
    helper(false, &publisher, &mut publisher_rx, &mut subscriber_rx).await;
}

/// Tests that track disabled and enables will be performed instantly and will
/// not wait for renegotiation finish.
#[actix_rt::test]
#[named]
async fn track_disables_and_enables_are_instant() {
    const EVENTS_COUNT: usize = 100;

    fn filter_events(
        rx: UnboundedReceiver<Event>,
    ) -> impl Stream<Item = (bool, Option<NegotiationRole>)> {
        rx.filter_map(|val| async {
            match val {
                Event::TracksApplied {
                    mut updates,
                    negotiation_role,
                    ..
                } => {
                    match updates.len() {
                        0 => {
                            // 0 updates means that TracksApplied must proc
                            // negotiation
                            negotiation_role.unwrap();
                            None
                        }
                        1 => {
                            if let TrackUpdate::Updated(patch) =
                                updates.pop().unwrap()
                            {
                                Some((
                                    patch.is_muted_general?,
                                    negotiation_role,
                                ))
                            } else {
                                unreachable!();
                            }
                        }
                        _ => unreachable!("patches dedup failed"),
                    }
                }
                _ => None,
            }
        })
    }

    let mut client = ControlClient::new().await;
    let credentials = client.create(create_room_req(test_name!())).await;

    let (publisher_tx, mut publisher_rx) = mpsc::unbounded();
    let publisher = TestMember::connect(
        credentials.get("publisher").unwrap(),
        Some(Box::new(move |event, _, _| {
            let _ = publisher_tx.unbounded_send(event.clone());
        })),
        None,
        TestMember::DEFAULT_DEADLINE,
        true,
    )
    .await;

    let (subscriber_tx, subscriber_rx) = mpsc::unbounded();
    let _subscriber = TestMember::connect(
        credentials.get("responder").unwrap(),
        Some(Box::new(move |event, _, _| {
            let _ = subscriber_tx.unbounded_send(event.clone());
        })),
        None,
        TestMember::DEFAULT_DEADLINE,
        true,
    )
    .await;

    // wait until initial negotiation finishes, and send a bunch of
    // UpdateTracks
    let mut mutes_sent = Vec::with_capacity(EVENTS_COUNT);
    if_let_next! {
        Event::SdpAnswerMade { .. } =
            publisher_rx
        {
            for i in 0..EVENTS_COUNT {
                let is_muted = i % 2 == 1;
                mutes_sent.push(is_muted);
                publisher.do_send(SendCommand(Command::UpdateTracks {
                    peer_id: PeerId(0),
                    tracks_patches: vec![TrackPatchCommand {
                        id: TrackId(0),
                        is_muted: Some(is_muted),
                    }],
                }));
            }
        }
    }

    // we dont know how many events we will receive, so gather events they
    // stop going
    let mut mutes_received_by_pub: Vec<_> = tokio::stream::StreamExt::timeout(
        filter_events(publisher_rx),
        Duration::from_secs(3),
    )
    .take_while(|val| future::ready(val.is_ok()))
    .map(Result::unwrap)
    .map(|val| val.0)
    .collect()
    .await;

    let mut mutes_received_by_sub: Vec<_> = tokio::stream::StreamExt::timeout(
        filter_events(subscriber_rx),
        Duration::from_secs(3),
    )
    .take_while(|val| future::ready(val.is_ok()))
    .map(Result::unwrap)
    .collect()
    .await;

    let mutes_received_by_pub_len = mutes_received_by_pub.len();
    assert!(mutes_sent.len() >= mutes_received_by_pub_len);

    // make sure that there are no consecutive repeated elements
    mutes_received_by_pub.dedup();
    assert_eq!(mutes_received_by_pub.len(), mutes_received_by_pub_len);

    // make sure that all TracksApplied events received by sub have
    // Some(NegotiationRole), meaning that there no point to force push
    // TracksApplied to other member
    assert!(mutes_received_by_sub.iter().all(|val| val.1.is_some()));

    assert_eq!(
        mutes_sent.pop().unwrap(),
        mutes_received_by_sub.pop().unwrap().0
    );
}

#[actix_rt::test]
#[named]
async fn track_disables_and_enables_are_instant2() {
    let mut client = ControlClient::new().await;
    let credentials = client.create(create_room_req(test_name!())).await;
    client
        .create(
            WebRtcPublishEndpointBuilder::default()
                .id("publish")
                .p2p_mode(proto::web_rtc_publish_endpoint::P2p::Always)
                .build()
                .unwrap()
                .build_request(format!("{}/responder", test_name!())),
        )
        .await;
    client
        .create(
            WebRtcPlayEndpointBuilder::default()
                .id("play")
                .src(format!("local://{}/responder/publish", test_name!()))
                .build()
                .unwrap()
                .build_request(format!("{}/publisher", test_name!())),
        )
        .await;

    let (first_tx, mut first_rx) = mpsc::unbounded();
    let first = TestMember::connect(
        credentials.get("publisher").unwrap(),
        Some(Box::new(move |event, _, _| {
            first_tx.unbounded_send(event.clone()).unwrap();
        })),
        None,
        TestMember::DEFAULT_DEADLINE,
        false,
    )
    .await;

    let (second_tx, mut second_rx) = mpsc::unbounded();
    let second = TestMember::connect(
        credentials.get("responder").unwrap(),
        Some(Box::new(move |event, _, _| {
            second_tx.unbounded_send(event.clone()).unwrap();
        })),
        None,
        TestMember::DEFAULT_DEADLINE,
        false,
    )
    .await;

    if_let_next! {
        Event::PeerCreated {
            peer_id,
            negotiation_role,
            tracks,
            ..
        } = first_rx
        {
            first
                .send(handle_peer_created(peer_id, &negotiation_role, &tracks))
                .await
                .unwrap();
        }
    }

    if_let_next! {
        Event::PeerCreated {
            peer_id,
            negotiation_role,
            tracks,
            ..
        } = second_rx
        {
            second
                .send(handle_peer_created(peer_id, &negotiation_role, &tracks))
                .await
                .unwrap();
        }
    }
    // wait until initial negotiation finishes
    if_let_next! {
        Event::SdpAnswerMade { .. } = first_rx {}
    }

    first
        .send(SendCommand(Command::UpdateTracks {
            peer_id: PeerId(0),
            tracks_patches: vec![TrackPatchCommand {
                id: TrackId(0),
                is_muted: Some(true),
            }],
        }))
        .await
        .unwrap();
    if_let_next! {
        Event::TracksApplied {
            peer_id,
            negotiation_role,
            ..
        } = first_rx
        {
            assert_eq!(peer_id.0, 0);
            assert_eq!(negotiation_role, Some(NegotiationRole::Offerer));
        }
    }
    second
        .send(SendCommand(Command::UpdateTracks {
            peer_id: PeerId(1),
            tracks_patches: vec![TrackPatchCommand {
                id: TrackId(2),
                is_muted: Some(true),
            }],
        }))
        .await
        .unwrap();
    loop {
        if let Event::TracksApplied {
            peer_id,
            updates: _,
            negotiation_role,
        } = second_rx.select_next_some().await
        {
            assert_eq!(peer_id.0, 1);
            assert_eq!(negotiation_role, None);
            break;
        }
    }
}

/// Checks that force update mechanism works for muting and renegotiation after
/// force update will be performed.
#[actix_rt::test]
#[named]
async fn force_update_works() {
    let mut client = ControlClient::new().await;
    let credentials = client.create(create_room_req(test_name!())).await;

    let (pub_con_established_tx, mut pub_con_established_rx) =
        mpsc::unbounded();
    let (force_update_tx, mut force_update_rx) = mpsc::unbounded();
    let (renegotiation_update_tx, mut renegotiation_update_rx) =
        mpsc::unbounded();
    let renegotiation_done = Rc::new(Cell::new(false));
    let _publisher = TestMember::connect(
        credentials.get("publisher").unwrap(),
        Some(Box::new({
            let renegotiation_done = Rc::clone(&renegotiation_done);
            let renegotiation_update_tx = renegotiation_update_tx.clone();
            let force_update_tx = force_update_tx.clone();
            move |event, ctx, _| match &event {
                Event::IceCandidateDiscovered { peer_id, .. } => {
                    ctx.notify(SendCommand(Command::UpdateTracks {
                        peer_id: *peer_id,
                        tracks_patches: vec![TrackPatchCommand {
                            is_muted: Some(true),
                            id: TrackId(0),
                        }],
                    }));
                }
                Event::TracksApplied {
                    negotiation_role,
                    peer_id,
                    ..
                } => {
                    if negotiation_role.is_none() {
                        force_update_tx.unbounded_send(()).unwrap();
                    } else if renegotiation_done.get() {
                        renegotiation_update_tx.unbounded_send(()).unwrap();
                    } else {
                        ctx.notify(SendCommand(Command::UpdateTracks {
                            peer_id: *peer_id,
                            tracks_patches: vec![TrackPatchCommand {
                                is_muted: Some(true),
                                id: TrackId(0),
                            }],
                        }));
                        renegotiation_done.set(true);
                    }
                }
                _ => {}
            }
        })),
        Some(Box::new(move |event| {
            if let ConnectionEvent::Started = event {
                pub_con_established_tx.unbounded_send(()).unwrap()
            }
        })),
        TestMember::DEFAULT_DEADLINE,
        true,
    )
    .await;

    pub_con_established_rx.next().await.unwrap();

    let mut pub_peer_id = None;
    let mut track_id = None;
    let _subscriber = TestMember::connect(
        credentials.get("responder").unwrap(),
        Some(Box::new(move |event, ctx, _| match &event {
            Event::PeerCreated {
                peer_id, tracks, ..
            } => {
                track_id = Some(tracks[0].id);
                pub_peer_id = Some(*peer_id);
            }
            Event::IceCandidateDiscovered { .. } => {
                ctx.notify(SendCommand(Command::UpdateTracks {
                    peer_id: pub_peer_id.unwrap(),
                    tracks_patches: vec![TrackPatchCommand {
                        is_muted: Some(true),
                        id: track_id.unwrap(),
                    }],
                }));
            }
            Event::TracksApplied {
                negotiation_role, ..
            } => {
                if negotiation_role.is_none() {
                    force_update_tx.unbounded_send(()).unwrap();
                } else if renegotiation_done.get() {
                    renegotiation_update_tx.unbounded_send(()).unwrap();
                } else {
                    ctx.notify(SendCommand(Command::UpdateTracks {
                        peer_id: pub_peer_id.unwrap(),
                        tracks_patches: vec![TrackPatchCommand {
                            is_muted: Some(true),
                            id: track_id.unwrap(),
                        }],
                    }));
                    renegotiation_done.set(true);
                }
            }
            _ => {}
        })),
        None,
        TestMember::DEFAULT_DEADLINE,
        true,
    )
    .await;

    let (force_update, renegotiation_update) = future::join(
        timeout(Duration::from_secs(10), force_update_rx.next()),
        timeout(Duration::from_secs(10), renegotiation_update_rx.next()),
    )
    .await;
    force_update.unwrap().unwrap();
    renegotiation_update.unwrap().unwrap();
}

<<<<<<< HEAD
/// Checks that bug from [https://github.com/instrumentisto/medea/pull/134]
/// is fixed.
///
/// # Algorithm
///
/// 1. Waits for initial negotiation finish
///
/// 2. Mutes `Alice`'s `Send` `MediaTrack`
///
/// 3. Unmutes `Alice`'s `Send` `MediaTrack`
///
/// 4. Mutes `Bob`'s `Send` `MediaTrack`
///
/// 5. `Alice` sends SDP offer
///
/// 6. `Bob` should receive [`Event::TracksApplied`] with empty updates
#[actix_rt::test]
#[named]
async fn ordering_on_force_update_is_correct() {
    let mut client = ControlClient::new().await;
    let credentials = client.create(pub_pub_room_req(test_name!())).await;

    let (alice_events_tx, mut alice_events_rx) = mpsc::unbounded();
    let alice = TestMember::connect(
        credentials.get("alice").unwrap(),
        Some(Box::new(move |event, _, _| {
            alice_events_tx.unbounded_send(event.clone()).unwrap()
        })),
        None,
        None,
        false,
    )
    .await;
    let (bob_events_tx, mut bob_events_rx) = mpsc::unbounded();
    let bob = TestMember::connect(
        credentials.get("bob").unwrap(),
        Some(Box::new(move |event, _, _| {
            bob_events_tx.unbounded_send(event.clone()).unwrap()
        })),
        None,
        None,
        false,
    )
    .await;

    let alice_peer_id;
    let alice_sender_id;
    let alice_mids: HashMap<_, _>;
    if_let_next! {
        Event::PeerCreated {
            peer_id,
            negotiation_role,
            tracks,
            ..
        } = alice_events_rx
        {
            alice
                .send(handle_peer_created(peer_id, &negotiation_role, &tracks))
                .await
                .unwrap();
            alice_mids = tracks
                .iter()
                .map(|t| t.id)
                .enumerate()
                .map(|(mid, id)| (id, mid.to_string()))
                .collect();
            alice_sender_id = tracks
                .iter()
                .filter_map(|t| {
                    if let Direction::Send { .. } = t.direction {
                        Some(t.id)
                    } else {
                        None
                    }
                })
                .next()
                .unwrap();
            alice_peer_id = peer_id;
        }
    }

    let bob_peer_id;
    let bob_sender_id;
    if_let_next! {
        Event::PeerCreated {
            peer_id,
            negotiation_role,
            tracks,
            ..
        } = bob_events_rx
        {
            bob.send(handle_peer_created(peer_id, &negotiation_role, &tracks))
                .await
                .unwrap();
            bob_sender_id = tracks.iter()
                .filter_map(|t| {
                    if let Direction::Send { .. } = t.direction {
                        Some(t.id)
                    } else {
                        None
                    }
                })
                .next()
                .unwrap();
            bob_peer_id = peer_id;
        }
    }
    // wait until initial negotiation finishes
    if_let_next! {
        Event::SdpAnswerMade { .. } = alice_events_rx {}
    }

    alice
        .send(SendCommand(Command::UpdateTracks {
            peer_id: alice_peer_id,
            tracks_patches: vec![TrackPatch {
                is_muted: Some(true),
                id: alice_sender_id,
            }],
        }))
        .await
        .unwrap();
    if_let_next! {
        Event::TracksApplied {
                peer_id,
                negotiation_role,
                mut updates,
        } = alice_events_rx {
            assert_eq!(peer_id, alice_peer_id);
            let update = updates.pop().unwrap();
            if let TrackUpdate::Updated(patch) = update {
                assert_eq!(patch.id, alice_sender_id);
                assert_eq!(patch.is_muted, Some(true));
            }
            assert_eq!(updates.len(), 0);
            assert_eq!(negotiation_role, Some(NegotiationRole::Offerer));
        }
    }

    alice
        .send(SendCommand(Command::UpdateTracks {
            peer_id: alice_peer_id,
            tracks_patches: vec![TrackPatch {
                is_muted: Some(false),
                id: alice_sender_id,
            }],
        }))
        .await
        .unwrap();
    if_let_next! {
        Event::TracksApplied {
            peer_id,
            negotiation_role,
            mut updates,
        } = alice_events_rx
        {
            assert_eq!(peer_id, alice_peer_id);
            let update = updates.pop().unwrap();
            if let TrackUpdate::Updated(patch) = update {
                assert_eq!(patch.id, alice_sender_id);
                assert_eq!(patch.is_muted, Some(false));
            }
            assert_eq!(updates.len(), 0);
            assert_eq!(negotiation_role, None);
        }
    }

    bob.send(SendCommand(Command::UpdateTracks {
        peer_id: bob_peer_id,
        tracks_patches: vec![TrackPatch {
            is_muted: Some(true),
            id: bob_sender_id,
        }],
    }))
    .await
    .unwrap();

    if_let_next! {
        Event::TracksApplied {
            peer_id,
            negotiation_role,
            updates,
        } = bob_events_rx
        {
            assert_eq!(peer_id, bob_peer_id);
            let mut patches: Vec<_> = updates
                .into_iter()
                .map(|upd| {
                    if let TrackUpdate::Updated(patch) = upd {
                        patch
                    } else {
                        panic!("Expected TrackPatch fount {:?}", upd);
                    }
                })
                .collect();
            patches.sort_by(|a, b| a.id.0.cmp(&b.id.0));

            assert_eq!(patches[1].id, bob_sender_id);
            assert_eq!(patches[1].is_muted, Some(true));

            assert_eq!(patches[0].id, alice_sender_id);
            assert_eq!(patches[0].is_muted, Some(false));

            assert_eq!(patches.len(), 2);
            assert_eq!(negotiation_role, None);
        }
    }

    alice
        .send(SendCommand(Command::MakeSdpOffer {
            peer_id: alice_peer_id,
            sdp_offer: "sdp_offer".to_string(),
            transceivers_statuses: HashMap::new(),
            mids: alice_mids,
        }))
        .await
        .unwrap();

    if_let_next! {
        Event::TracksApplied {
            peer_id,
            updates,
            negotiation_role,
        } = bob_events_rx
        {
            assert_eq!(peer_id, bob_peer_id);
            assert_eq!(updates.len(), 0);
            assert_eq!(
                negotiation_role,
                Some(NegotiationRole::Answerer("sdp_offer".to_string()))
            );
        }
    }
=======
/// Checks that server validly switches individual and general mute states based
/// on client's commands.
#[actix_rt::test]
#[named]
async fn individual_and_general_mute_states_works() {
    const STAGE1_PROGRESS: AtomicU8 = AtomicU8::new(0);
    const STAGE2_PROGRESS: AtomicU8 = AtomicU8::new(0);
    const STAGE3_PROGRESS: AtomicU8 = AtomicU8::new(0);

    let mut client = ControlClient::new().await;
    let credentials = client.create(create_room_req(test_name!())).await;

    let (test_finish_tx, test_finish_rx) = mpsc::unbounded();

    let _responder = TestMember::connect(
        credentials.get("responder").unwrap(),
        Some({
            let test_finish_tx = test_finish_tx.clone();
            let mut is_stage1_finished = false;
            let mut is_stage2_finished = false;
            let mut is_stage3_finished = false;

            Box::new(move |event, ctx, _| match event {
                Event::TracksApplied {
                    peer_id, updates, ..
                } => {
                    assert_eq!(peer_id, &PeerId(1));
                    let update = updates.last().unwrap();
                    match update {
                        TrackUpdate::Updated(patch) => {
                            if STAGE1_PROGRESS.load(Ordering::Relaxed) < 2
                                && !is_stage1_finished
                            {
                                assert_eq!(patch.id, TrackId(0));
                                assert_eq!(patch.is_muted_general, Some(true));
                                assert_eq!(patch.is_muted_individual, None);

                                ctx.notify(SendCommand(
                                    Command::UpdateTracks {
                                        peer_id: PeerId(1),
                                        tracks_patches: vec![
                                            TrackPatchCommand {
                                                id: TrackId(0),
                                                is_muted: Some(true),
                                            },
                                        ],
                                    },
                                ));

                                STAGE1_PROGRESS.fetch_add(1, Ordering::Relaxed);
                                is_stage1_finished = true;
                            } else if STAGE2_PROGRESS.load(Ordering::Relaxed)
                                < 2
                                && !is_stage2_finished
                            {
                                assert_eq!(patch.id, TrackId(0));
                                assert_eq!(patch.is_muted_general, Some(true));
                                assert_eq!(
                                    patch.is_muted_individual,
                                    Some(true)
                                );

                                STAGE2_PROGRESS.fetch_add(1, Ordering::Relaxed);
                                is_stage2_finished = true;
                            } else if STAGE3_PROGRESS.load(Ordering::Relaxed)
                                < 2
                                && !is_stage3_finished
                            {
                                assert_eq!(patch.id, TrackId(0));
                                assert_eq!(patch.is_muted_general, None);
                                assert_eq!(patch.is_muted_individual, None);

                                ctx.notify(SendCommand(
                                    Command::UpdateTracks {
                                        peer_id: PeerId(1),
                                        tracks_patches: vec![
                                            TrackPatchCommand {
                                                id: TrackId(0),
                                                is_muted: Some(false),
                                            },
                                        ],
                                    },
                                ));

                                STAGE3_PROGRESS.fetch_add(1, Ordering::Relaxed);
                                is_stage3_finished = true;
                            } else {
                                assert_eq!(patch.id, TrackId(0));
                                assert_eq!(patch.is_muted_general, Some(false));
                                assert_eq!(
                                    patch.is_muted_individual,
                                    Some(false)
                                );

                                test_finish_tx.unbounded_send(()).unwrap();
                                ctx.stop();
                            }
                        }
                        _ => (),
                    }
                }
                _ => (),
            })
        }),
        None,
        TestMember::DEFAULT_DEADLINE,
        true,
    )
    .await;
    let _publisher = TestMember::connect(
        credentials.get("publisher").unwrap(),
        Some(Box::new({
            let mut is_inited = false;
            let mut is_individual_muted = false;
            let mut is_stage1_finished = false;
            let mut is_stage2_finished = false;
            let mut is_stage3_finished = false;

            move |event, ctx, _| match event {
                Event::IceCandidateDiscovered { peer_id, .. } => {
                    assert_eq!(peer_id, &PeerId(0));
                    if !is_inited {
                        ctx.notify(SendCommand(Command::UpdateTracks {
                            peer_id: PeerId(0),
                            tracks_patches: vec![TrackPatchCommand {
                                id: TrackId(0),
                                is_muted: Some(true),
                            }],
                        }));
                        is_inited = true;
                    }
                }
                Event::TracksApplied { updates, .. } => {
                    let update = updates.last().unwrap();
                    match update {
                        TrackUpdate::Updated(patch) => {
                            if STAGE1_PROGRESS.load(Ordering::Relaxed) < 2
                                && !is_stage1_finished
                            {
                                assert_eq!(patch.id, TrackId(0));
                                assert_eq!(
                                    patch.is_muted_individual,
                                    Some(true)
                                );
                                assert_eq!(patch.is_muted_general, Some(true));

                                STAGE1_PROGRESS.fetch_add(1, Ordering::Relaxed);
                                is_stage1_finished = true;
                            } else if STAGE2_PROGRESS.load(Ordering::Relaxed)
                                < 2
                                && !is_stage2_finished
                            {
                                assert_eq!(patch.id, TrackId(0));
                                assert_eq!(patch.is_muted_individual, None);
                                assert_eq!(patch.is_muted_general, Some(true));

                                ctx.notify(SendCommand(
                                    Command::UpdateTracks {
                                        peer_id: PeerId(0),
                                        tracks_patches: vec![
                                            TrackPatchCommand {
                                                id: TrackId(0),
                                                is_muted: Some(false),
                                            },
                                        ],
                                    },
                                ));

                                STAGE2_PROGRESS.fetch_add(1, Ordering::Relaxed);
                                is_stage2_finished = true;
                            } else if STAGE3_PROGRESS.load(Ordering::Relaxed)
                                < 2
                                && is_stage3_finished
                            {
                                assert_eq!(patch.id, TrackId(0));
                                assert_eq!(
                                    patch.is_muted_individual,
                                    Some(false)
                                );
                                assert_eq!(patch.is_muted_general, None);

                                STAGE3_PROGRESS.fetch_add(1, Ordering::Relaxed);
                                is_stage3_finished = true;
                            } else {
                                assert_eq!(patch.id, TrackId(0));
                                if !is_individual_muted {
                                    assert_eq!(
                                        patch.is_muted_individual,
                                        Some(false)
                                    );
                                    assert_eq!(
                                        patch.is_muted_general,
                                        Some(true)
                                    );

                                    is_individual_muted = true;
                                } else {
                                    assert_eq!(
                                        patch.is_muted_general,
                                        Some(false)
                                    );
                                    assert_eq!(patch.is_muted_individual, None);

                                    test_finish_tx.unbounded_send(()).unwrap();

                                    ctx.stop();
                                }
                            }
                        }
                        _ => (),
                    }
                }
                _ => (),
            }
        })),
        None,
        TestMember::DEFAULT_DEADLINE,
        true,
    )
    .await;

    test_finish_rx.skip(1).next().await.unwrap();
>>>>>>> 3021b5e6
}<|MERGE_RESOLUTION|>--- conflicted
+++ resolved
@@ -1,13 +1,9 @@
-<<<<<<< HEAD
-use std::{cell::Cell, collections::HashMap, rc::Rc, time::Duration};
-=======
 use std::{
     cell::Cell,
     rc::Rc,
     sync::atomic::{AtomicU8, Ordering},
     time::Duration,
 };
->>>>>>> 3021b5e6
 
 use actix::{ActorContext, Addr, AsyncContext};
 use function_name::named;
@@ -16,12 +12,8 @@
     future, Stream, StreamExt,
 };
 use medea_client_api_proto::{
-<<<<<<< HEAD
-    Command, Direction, Event, NegotiationRole, PeerId, TrackId, TrackPatch,
-=======
-    Command, Event, NegotiationRole, PeerId, TrackId, TrackPatchCommand,
->>>>>>> 3021b5e6
-    TrackUpdate,
+    Command, Direction, Event, NegotiationRole, PeerId, TrackId,
+    TrackPatchCommand, TrackUpdate,
 };
 use medea_control_api_proto::grpc::api as proto;
 use tokio::time::timeout;
@@ -37,6 +29,7 @@
     },
     test_name,
 };
+use std::collections::HashMap;
 
 // Sends 2 UpdateTracks with is_muted = `disabled`.
 // Waits for single/multiple TracksApplied with expected track changes on on
@@ -184,10 +177,17 @@
                             if let TrackUpdate::Updated(patch) =
                                 updates.pop().unwrap()
                             {
-                                Some((
-                                    patch.is_muted_general?,
-                                    negotiation_role,
-                                ))
+                                let is_muted = match (
+                                    patch.is_muted_general,
+                                    patch.is_muted_individual,
+                                ) {
+                                    (Some(_), Some(individual)) => individual,
+                                    (Some(general), None) => general,
+                                    (None, Some(individual)) => individual,
+                                    (None, None) => unreachable!(),
+                                };
+
+                                Some((is_muted, negotiation_role))
                             } else {
                                 unreachable!();
                             }
@@ -536,7 +536,6 @@
     renegotiation_update.unwrap().unwrap();
 }
 
-<<<<<<< HEAD
 /// Checks that bug from [https://github.com/instrumentisto/medea/pull/134]
 /// is fixed.
 ///
@@ -652,7 +651,7 @@
     alice
         .send(SendCommand(Command::UpdateTracks {
             peer_id: alice_peer_id,
-            tracks_patches: vec![TrackPatch {
+            tracks_patches: vec![TrackPatchCommand {
                 is_muted: Some(true),
                 id: alice_sender_id,
             }],
@@ -669,7 +668,8 @@
             let update = updates.pop().unwrap();
             if let TrackUpdate::Updated(patch) = update {
                 assert_eq!(patch.id, alice_sender_id);
-                assert_eq!(patch.is_muted, Some(true));
+                assert_eq!(patch.is_muted_individual, Some(true));
+                assert_eq!(patch.is_muted_general, Some(true));
             }
             assert_eq!(updates.len(), 0);
             assert_eq!(negotiation_role, Some(NegotiationRole::Offerer));
@@ -679,7 +679,7 @@
     alice
         .send(SendCommand(Command::UpdateTracks {
             peer_id: alice_peer_id,
-            tracks_patches: vec![TrackPatch {
+            tracks_patches: vec![TrackPatchCommand {
                 is_muted: Some(false),
                 id: alice_sender_id,
             }],
@@ -697,7 +697,8 @@
             let update = updates.pop().unwrap();
             if let TrackUpdate::Updated(patch) = update {
                 assert_eq!(patch.id, alice_sender_id);
-                assert_eq!(patch.is_muted, Some(false));
+                assert_eq!(patch.is_muted_individual, Some(false));
+                assert_eq!(patch.is_muted_general, Some(true));
             }
             assert_eq!(updates.len(), 0);
             assert_eq!(negotiation_role, None);
@@ -706,7 +707,7 @@
 
     bob.send(SendCommand(Command::UpdateTracks {
         peer_id: bob_peer_id,
-        tracks_patches: vec![TrackPatch {
+        tracks_patches: vec![TrackPatchCommand {
             is_muted: Some(true),
             id: bob_sender_id,
         }],
@@ -735,10 +736,12 @@
             patches.sort_by(|a, b| a.id.0.cmp(&b.id.0));
 
             assert_eq!(patches[1].id, bob_sender_id);
-            assert_eq!(patches[1].is_muted, Some(true));
+            assert_eq!(patches[1].is_muted_individual, Some(true));
+            assert_eq!(patches[1].is_muted_general, None);
 
             assert_eq!(patches[0].id, alice_sender_id);
-            assert_eq!(patches[0].is_muted, Some(false));
+            assert_eq!(patches[0].is_muted_individual, Some(false));
+            assert_eq!(patches[0].is_muted_general, None);
 
             assert_eq!(patches.len(), 2);
             assert_eq!(negotiation_role, None);
@@ -763,14 +766,18 @@
         } = bob_events_rx
         {
             assert_eq!(peer_id, bob_peer_id);
-            assert_eq!(updates.len(), 0);
+            assert_eq!(updates.len(), 1);
+            if let TrackUpdate::Updated(patch) = &updates[0] {
+                assert_eq!(patch.is_muted_general, Some(true));
+            }
             assert_eq!(
                 negotiation_role,
                 Some(NegotiationRole::Answerer("sdp_offer".to_string()))
             );
         }
     }
-=======
+}
+
 /// Checks that server validly switches individual and general mute states based
 /// on client's commands.
 #[actix_rt::test]
@@ -993,5 +1000,4 @@
     .await;
 
     test_finish_rx.skip(1).next().await.unwrap();
->>>>>>> 3021b5e6
 }