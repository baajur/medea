[server.client.http]
# Client API HTTP server's public URL.
# It's assumed that HTTP server can be reached via this URL externally.
#
# Env var: MEDEA_SERVER__CLIENT__HTTP__PUBLIC_URL
# Default:
#   public_url = "ws://127.0.0.1:8080/ws"

# IP address to bind Client API HTTP server to.
#
# Env var: MEDEA_SERVER__CLIENT__HTTP__BIND_IP
# Default:
#   bind_ip = "0.0.0.0"

# Port to bind Client API HTTP server to.
#
# Env var: MEDEA_SERVER__CLIENT__HTTP__BIND_PORT
# Default:
#   bind_port = 8080


[server.control.grpc]
# IP address to bind Control API gRPC server to.
#
# Env var: MEDEA_SERVER__CONTROL__GRPC__BIND_IP
# Default:
#   bind_ip = "0.0.0.0"

# Port to bind Control API gRPC server to.
#
# Env var: MEDEA_SERVER__CONTROL__GRPC__BIND_PORT
# Default:
#   bind_port = 6565




[control]
# Path to directory with static Сontrol API specs.
#
# Env var: MEDEA_CONTROL__STATIC_SPECS_DIR
# Default:
#   static_specs_dir = "specs/"




[rpc]
# Duration, after which remote RPC client will be considered idle if no
# heartbeat messages received.
#
# It applies to all related pipelines as default value, but can be overridden
# for each specific case via Control API.
#
# Env var: MEDEA_RPC__IDLE_TIMEOUT
# Default:
#   idle_timeout = "10s"

# Duration, after which the server deletes client session if remote RPC client
# does not reconnect after it is idle.
#
# It applies to all related pipelines as default value, but can be overridden
# for each specific case via Control API.
#
# Env var: MEDEA_RPC__RECONNECT_TIMEOUT
# Default:
#   reconnect_timeout = "10s"

# Interval between pings that server sends to clients.
#
# It applies to all related pipelines as default value, but can be overridden
# for each specific case via Control API.
#
# Env var: MEDEA_RPC__PING_INTERVAL
# Default:
#   ping_interval = "3s"




[turn]
# Host of STUN/TURN server.
#
# Env var: MEDEA_TURN__HOST
# Default:
#   host = "localhost"

# Port of TURN server.
#
# Env var: MEDEA_TURN__PORT
# Default:
#   port = 3478

# Name of static user to authenticate on TURN server as.
#
# Env var: MEDEA_TURN__USER
# Default:
#   user = "USER"

# Password of static user to authenticate on TURN server with.
#
# Env var: MEDEA_TURN__PASS
# Default:
#   pass = "PASS"


[turn.db.redis]
# Host of Coturn's Redis database server.
#
# Env var: MEDEA_TURN__DB__REDIS__HOST
# Default:
#   host = "127.0.0.1"

# Port of Coturn's Redis database server for client connections.
#
# Env var: MEDEA_TURN__DB__REDIS__PORT
# Default:
#   port = 6379

# Password to authenticate on Coturn's Redis database server with.
#
# Env var: MEDEA_TURN__DB__REDIS__PASS
# Default:
#   pass = "turn"

# Number of Coturn's database in Redis.
#
# Env var: MEDEA_TURN__DB__REDIS__DB_NUMBER
# Default:
#   db_number = 0

# Timeout for establishing connection with Coturn's Redis database.
#
# Env var: MEDEA_TURN__DB__REDIS__CONNECT_TIMEOUT
# Default:
#   connect_timeout = "5s"


[turn.cli]
# Host of Coturn's admin interface.
#
# Env var: MEDEA_TURN__CLI__HOST
# Default:
#   host = "127.0.0.1"

# Port of Coturn's admin interface for Telnet connections.
#
# Env var: MEDEA_TURN__CLI__PORT
# Default:
#   port = 5766

# Password to authenticate on Coturn's admin interface with.
#
# Env var: MEDEA_TURN__CLI__PASS
# Default:
#   pass = "turn"

[turn.cli.pool]
# Maximum pool size of connections to Coturn's admin interface.
#
# Env var: MEDEA_TURN__CLI__POOL__MAX_SIZE
# Default:
#   max_size = 16

# Waiting timeout for an available connection with Coturn's admin interface.
#
# "0" means no timeout and is not recommended.
#
# Env var: MEDEA_TURN__CLI__POOL__WAIT_TIMEOUT
# Default:
#   wait_timeout = "2s"

# Timeout for establishing connection with Coturn's admin interface.
#
# "0" means no timeout and is not recommended.
#
# Env var: MEDEA_TURN__CLI__POOL__CONNECT_TIMEOUT
# Default:
#   connect_timeout = "2s"

# Timeout for recycling established connection with Coturn's admin interface.
#
# "0" means no timeout and is not recommended.
#
# Env var: MEDEA_TURN__CLI__POOL__RECYCLE_TIMEOUT
# Default:
#   recycle_timeout = "2s"




[log]
# Maximum allowed level of application log entries.
#
# Env var: MEDEA_LOG__LEVEL
# Possible values:
#   "OFF", "CRITICAL", "ERROR", "WARN", "INFO", "DEBUG", "TRACE"
#
# Default:
#   level = "INFO"




[shutdown]
# Maximum duration given to shutdown the whole application gracefully.
#
# Env var: MEDEA_SHUTDOWN__TIMEOUT
# Default:
#   timeout = "5s"




<<<<<<< HEAD
[peer_media_traffic]
# Duration after which media server will consider `Peer`'s media traffic
# stats as invalid and will remove this `Peer`.
#
# Env var: MEDEA_PEER_MEDIA_TRAFFIC__PEER_VALIDITY_TIMEOUT
# Default:
#   peer_validity_timeout = "10s"

# Duration after which media server will consider that `Peer`'s media
# traffic is stopped.
#
# Env var: MEDEA_PEER_MEDIA_TRAFFIC__TRAFFIC_FLOWING_TIMEOUT
# Default:
#   traffic_flowing_timeout = "10s"

# Duration within which media server should receive signal of `Peer`
# start from all sources.
#
# If media server wouldn't receive those signals, then this `Peer` will
# be removed within this duration.
#
# Env var: MEDEA_PEER_MEDIA_TRAFFIC__PEER_INIT_TIMEOUT
# Default:
#   peer_init_timeout = "15s"
=======
[media]
# Max duration of media-flow lag, after which `on_stop` callback is fired.
#
# Env var: MEDEA_MEDIA__MAX_LAG
# Default:
#   max_lag = "15s"

# Timeout for peer to become active after it has been created.
#
# Env var: MEDEA_MEDIA__INIT_TIMEOUT
# Default:
#   init_timeout = "15s"
>>>>>>> faab5bf7
<|MERGE_RESOLUTION|>--- conflicted
+++ resolved
@@ -212,32 +212,6 @@
 
 
 
-<<<<<<< HEAD
-[peer_media_traffic]
-# Duration after which media server will consider `Peer`'s media traffic
-# stats as invalid and will remove this `Peer`.
-#
-# Env var: MEDEA_PEER_MEDIA_TRAFFIC__PEER_VALIDITY_TIMEOUT
-# Default:
-#   peer_validity_timeout = "10s"
-
-# Duration after which media server will consider that `Peer`'s media
-# traffic is stopped.
-#
-# Env var: MEDEA_PEER_MEDIA_TRAFFIC__TRAFFIC_FLOWING_TIMEOUT
-# Default:
-#   traffic_flowing_timeout = "10s"
-
-# Duration within which media server should receive signal of `Peer`
-# start from all sources.
-#
-# If media server wouldn't receive those signals, then this `Peer` will
-# be removed within this duration.
-#
-# Env var: MEDEA_PEER_MEDIA_TRAFFIC__PEER_INIT_TIMEOUT
-# Default:
-#   peer_init_timeout = "15s"
-=======
 [media]
 # Max duration of media-flow lag, after which `on_stop` callback is fired.
 #
@@ -249,5 +223,4 @@
 #
 # Env var: MEDEA_MEDIA__INIT_TIMEOUT
 # Default:
-#   init_timeout = "15s"
->>>>>>> faab5bf7
+#   init_timeout = "15s"