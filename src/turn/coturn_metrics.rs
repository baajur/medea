--- conflicted
+++ resolved
@@ -37,15 +37,11 @@
 /// Service which is responsible for processing [`PeerConnection`]'s metrics
 /// received from the Coturn.
 #[derive(Debug)]
-<<<<<<< HEAD
-pub struct CoturnMetrics {
+pub struct CoturnMetricsService {
     /// [`Addr`] of [`MetricsCallbackService`] to which traffic updates will be
     /// sent.
     metrics_service: Addr<PeersTrafficWatcher>,
 
-=======
-pub struct CoturnMetricsService {
->>>>>>> ecfb1fcd
     /// Redis client with which Coturn stat updates will be received.
     client: redis_pub_sub::Client,
 
