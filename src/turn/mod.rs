--- conflicted
+++ resolved
@@ -1,10 +1,6 @@
 //! [TURN] server managing implementation.
 //!
-<<<<<<< HEAD
-//! [TURN]: https://webrtcglossary.com/turn/
-=======
 //! [TURN]: https://webrtcglossary.com/turn
->>>>>>> ae4df2f1
 
 pub mod repo;
 pub mod service;
