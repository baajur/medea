--- conflicted
+++ resolved
@@ -25,17 +25,9 @@
 #[derive(Clone, Debug, Display, Eq, Hash, PartialEq)]
 #[display(fmt = "{}_{}", room_id, peer_id)]
 pub struct CoturnUsername {
-<<<<<<< HEAD
-    /// [`RoomId`] of the [`Room`] this Coturn user is created for.
-    room_id: RoomId,
-
-    /// [`PeerId`] of the [`PeerConnection`] this Coturn user is created for.
-    peer_id: PeerId,
-=======
     /// [`RoomId`] of the Room this Coturn user is created for.
     pub room_id: RoomId,
 
     /// [`PeerId`] of the Peer this Coturn user is created for.
     pub peer_id: PeerId,
->>>>>>> faab5bf7
 }