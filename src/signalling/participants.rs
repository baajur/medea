//! Participant is [`Member`] with [`RpcConnection`]. [`ParticipantService`]
//! stores [`Members`] and associated [`RpcConnection`]s, handles
//! [`RpcConnection`] authorization, establishment, message sending, Turn
//! credentials management.

use std::{
    rc::Rc,
    time::{Duration, Instant},
};

use actix::{
    fut::wrap_future, ActorFuture, AsyncContext, Context, MailboxError,
    SpawnHandle,
};
use failure::Fail;
use futures::{
    future::{self, join_all, Either},
    Future,
};
use hashbrown::HashMap;
use medea_client_api_proto::Event;

use crate::{
    api::{
        client::rpc_connection::{
            AuthorizationError, ClosedReason, EventMessage, RpcConnection,
            RpcConnectionClosed,
        },
        control::{MemberId, RoomId, RoomSpec},
    },
    log::prelude::*,
    media::IceUser,
    signalling::{
        elements::{parse_members, Member, MembersLoadError},
        room::{ActFuture, RoomError},
        Room,
    },
    turn::{TurnAuthService, TurnServiceErr, UnreachablePolicy},
};

#[derive(Fail, Debug)]
#[allow(clippy::module_name_repetitions)]
pub enum ParticipantServiceErr {
    #[fail(display = "TurnService Error in ParticipantService: {}", _0)]
    TurnServiceErr(TurnServiceErr),
    #[fail(
        display = "Mailbox error when accessing ParticipantService: {}",
        _0
    )]
    MailBoxErr(MailboxError),
    #[fail(display = "Participant with Id [{}] was not found", _0)]
    ParticipantNotFound(MemberId),
}

impl From<TurnServiceErr> for ParticipantServiceErr {
    fn from(err: TurnServiceErr) -> Self {
        ParticipantServiceErr::TurnServiceErr(err)
    }
}

impl From<MailboxError> for ParticipantServiceErr {
    fn from(err: MailboxError) -> Self {
        ParticipantServiceErr::MailBoxErr(err)
    }
}

/// Participant is [`Member`] with [`RpcConnection`]. [`ParticipantService`]
/// stores [`Member`]s and associated [`RpcConnection`]s, handles
/// [`RpcConnection`] authorization, establishment, message sending.
#[derive(Debug)]
pub struct ParticipantService {
    /// [`Room`]s id from which this [`ParticipantService`] was created.
    room_id: RoomId,

    /// [`Member`]s which currently are present in this [`Room`].
    members: HashMap<MemberId, Rc<Member>>,

    /// Service for managing authorization on Turn server.
    turn: Box<dyn TurnAuthService>,

    /// Established [`RpcConnection`]s of [`Members`]s in this [`Room`].
    // TODO: Replace Box<dyn RpcConnection>> with enum,
    //       as the set of all possible RpcConnection types is not closed.
    connections: HashMap<MemberId, Box<dyn RpcConnection>>,

    /// Timeout for close [`RpcConnection`] after receiving
    /// [`RpcConnectionClosed`] message.
    reconnect_timeout: Duration,

    /// Stores [`RpcConnection`] drop tasks.
    /// If [`RpcConnection`] is lost, [`Room`] waits for connection_timeout
    /// before dropping it irrevocably in case it gets reestablished.
    drop_connection_tasks: HashMap<MemberId, SpawnHandle>,
}

impl ParticipantService {
    /// Create new [`ParticipantService`] from [`RoomSpec`].
    pub fn new(
        room_spec: &RoomSpec,
        reconnect_timeout: Duration,
        turn: Box<dyn TurnAuthService>,
    ) -> Result<Self, MembersLoadError> {
        Ok(Self {
            room_id: room_spec.id().clone(),
            members: parse_members(room_spec)?,
            turn,
            connections: HashMap::new(),
            reconnect_timeout,
            drop_connection_tasks: HashMap::new(),
        })
    }

    /// Lookup [`Member`] by provided id.
    pub fn get_member_by_id(&self, id: &MemberId) -> Option<Rc<Member>> {
        self.members.get(id).cloned()
    }

    /// Lookup [`Member`] by provided id and credentials. Returns
    /// [`Err(AuthorizationError::MemberNotExists)`] if lookup by
    /// [`MemberId`] failed. Returns
    /// [`Err(AuthorizationError::InvalidCredentials)`] if [`Member`]
    /// was found, but incorrect credentials was provided.
    pub fn get_member_by_id_and_credentials(
        &self,
        member_id: &MemberId,
        credentials: &str,
    ) -> Result<Rc<Member>, AuthorizationError> {
        match self.get_member_by_id(member_id) {
            Some(member) => {
                if member.credentials().eq(credentials) {
                    Ok(member.clone())
                } else {
                    Err(AuthorizationError::InvalidCredentials)
                }
            }
            None => Err(AuthorizationError::MemberNotExists),
        }
    }

    /// Checks if [`Member`] has **active** [`RcpConnection`].
    pub fn member_has_connection(&self, member_id: &MemberId) -> bool {
        self.connections.contains_key(member_id)
            && !self.drop_connection_tasks.contains_key(member_id)
    }

    /// Send [`Event`] to specified remote [`Member`].
    pub fn send_event_to_member(
        &mut self,
        member_id: MemberId,
        event: Event,
    ) -> impl Future<Item = (), Error = RoomError> {
        match self.connections.get(&member_id) {
            Some(conn) => Either::A(
                conn.send_event(EventMessage::from(event))
                    .map_err(move |_| RoomError::UnableToSendEvent(member_id)),
            ),
            None => Either::B(future::err(RoomError::ConnectionNotExists(
                member_id,
            ))),
        }
    }

    /// Saves provided [`RpcConnection`], registers [`ICEUser`].
    /// If [`Member`] already has any other [`RpcConnection`],
    /// then it will be closed.
    pub fn connection_established(
        &mut self,
        ctx: &mut Context<Room>,
        member_id: MemberId,
        con: Box<dyn RpcConnection>,
    ) -> ActFuture<Rc<Member>, ParticipantServiceErr> {
        let member = match self.get_member_by_id(&member_id) {
            None => {
                return Box::new(wrap_future(future::err(
                    ParticipantServiceErr::ParticipantNotFound(member_id),
                )));
            }
            Some(member) => member,
        };

        // lookup previous member connection
        if let Some(mut connection) = self.connections.remove(&member_id) {
            debug!("Closing old RpcConnection for participant {}", member_id);

            // cancel RpcConnection close task, since connection is
            // reestablished
            if let Some(handler) = self.drop_connection_tasks.remove(&member_id)
            {
                ctx.cancel_future(handler);
            }
            Box::new(wrap_future(connection.close().then(move |_| Ok(member))))
        } else {
            Box::new(
                wrap_future(self.turn.create(
                    member_id.clone(),
                    self.room_id.clone(),
                    UnreachablePolicy::ReturnErr,
                ))
                .map_err(|err, _: &mut Room, _| {
                    ParticipantServiceErr::from(err)
                })
                .and_then(
                    move |ice: IceUser, room: &mut Room, _| {
                        room.members.insert_connection(member_id.clone(), con);
                        member.replace_ice_user(ice);

                        wrap_future(future::ok(member))
                    },
                ),
            )
        }
    }

    /// Insert new [`RpcConnection`] into this [`ParticipantService`].
    fn insert_connection(
        &mut self,
        member_id: MemberId,
        conn: Box<dyn RpcConnection>,
    ) {
        self.connections.insert(member_id, conn);
    }

    /// If [`ClosedReason::Closed`], then removes [`RpcConnection`] associated
<<<<<<< HEAD
    /// with specified user [`Member`] from the storage and closes the
    /// room. If [`ClosedReason::Lost`], then creates delayed task that
    /// emits [`ClosedReason::Closed`].
    // TODO: Dont close the room. It is being closed atm, because we have
    //      no way to handle absence of RpcConnection.
=======
    /// with specified user [`Member`] from the storage and closes the room.
    /// If [`ClosedReason::Lost`], then creates delayed task that emits
    /// [`ClosedReason::Closed`].
    // TODO: Don't close the room. It is being closed atm, because we have
    //       no way to handle absence of RpcConnection.
>>>>>>> ce741bad
    pub fn connection_closed(
        &mut self,
        ctx: &mut Context<Room>,
        member_id: MemberId,
        reason: &ClosedReason,
    ) {
        let closed_at = Instant::now();
        match reason {
            ClosedReason::Closed => {
                self.connections.remove(&member_id);

                ctx.spawn(wrap_future(
                    self.delete_ice_user(&member_id).map_err(|err| {
                        error!("Error deleting IceUser {:?}", err)
                    }),
                ));
                // ctx.notify(CloseRoom {})
            }
            ClosedReason::Lost => {
                self.drop_connection_tasks.insert(
                    member_id.clone(),
                    ctx.run_later(self.reconnect_timeout, move |_, ctx| {
                        info!(
                            "Member {} connection lost at {:?}. Room will be \
                             stopped.",
                            &member_id, closed_at
                        );
                        ctx.notify(RpcConnectionClosed {
                            member_id,
                            reason: ClosedReason::Closed,
                        })
                    }),
                );
            }
        }
    }

    /// Deletes [`IceUser`] associated with provided [`Member`].
    fn delete_ice_user(
        &mut self,
        member_id: &MemberId,
    ) -> Box<dyn Future<Item = (), Error = TurnServiceErr>> {
        match self.get_member_by_id(&member_id) {
            Some(member) => match member.take_ice_user() {
                Some(ice_user) => self.turn.delete(vec![ice_user]),
                None => Box::new(future::ok(())),
            },
            None => Box::new(future::ok(())),
        }
    }

    /// Cancels all connection close tasks, closes all [`RpcConnection`]s,
    pub fn drop_connections(
        &mut self,
        ctx: &mut Context<Room>,
    ) -> impl Future<Item = (), Error = ()> {
        // canceling all drop_connection_tasks
        self.drop_connection_tasks.drain().for_each(|(_, handle)| {
            ctx.cancel_future(handle);
        });

        // closing all RpcConnection's
        let mut close_fut = self.connections.drain().fold(
            vec![],
            |mut futures, (_, mut connection)| {
                futures.push(connection.close());
                futures
            },
        );

        // deleting all IceUsers
        let remove_ice_users = Box::new({
            let mut room_users = Vec::with_capacity(self.members.len());

            self.members.iter().for_each(|(_, data)| {
                if let Some(ice_user) = data.take_ice_user() {
                    room_users.push(ice_user);
                }
            });
            self.turn
                .delete(room_users)
                .map_err(|err| error!("Error removing IceUsers {:?}", err))
        });
        close_fut.push(remove_ice_users);

        join_all(close_fut).map(|_| ())
    }
}<|MERGE_RESOLUTION|>--- conflicted
+++ resolved
@@ -221,19 +221,11 @@
     }
 
     /// If [`ClosedReason::Closed`], then removes [`RpcConnection`] associated
-<<<<<<< HEAD
-    /// with specified user [`Member`] from the storage and closes the
-    /// room. If [`ClosedReason::Lost`], then creates delayed task that
-    /// emits [`ClosedReason::Closed`].
-    // TODO: Dont close the room. It is being closed atm, because we have
-    //      no way to handle absence of RpcConnection.
-=======
     /// with specified user [`Member`] from the storage and closes the room.
     /// If [`ClosedReason::Lost`], then creates delayed task that emits
     /// [`ClosedReason::Closed`].
     // TODO: Don't close the room. It is being closed atm, because we have
     //       no way to handle absence of RpcConnection.
->>>>>>> ce741bad
     pub fn connection_closed(
         &mut self,
         ctx: &mut Context<Room>,
