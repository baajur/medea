--- conflicted
+++ resolved
@@ -117,12 +117,7 @@
     ///
     /// # Errors
     ///
-<<<<<<< HEAD
-    /// Returns [`MemberLoadError`] if error while [`RoomSpec`] transformation
-    /// happened.
-=======
     /// Errors with [`MemberLoadError`] if [`RoomSpec`] transformation fails.
->>>>>>> a41e335d
     pub fn new(
         room_spec: &RoomSpec,
         context: &AppContext,
@@ -155,13 +150,8 @@
     ///
     /// # Errors
     ///
-<<<<<<< HEAD
-    /// Returns [`ParticipantServiceErr::ParticipantNotFound`] if [`Member`] not
-    /// found.
-=======
     /// Errors with [`ParticipantServiceErr::ParticipantNotFound`] if no
     /// [`Member`] was found.
->>>>>>> a41e335d
     pub fn get_member(
         &self,
         id: &MemberId,
@@ -183,17 +173,10 @@
     ///
     /// # Errors
     ///
-<<<<<<< HEAD
-    /// Will return [`AuthorizationError::MemberNotExists`] if lookup by
-    /// [`MemberId`] failed.
-    ///
-    /// Will return [`AuthorizationError::InvalidCredentials`] if [`Member`]
-=======
     /// Errors with [`AuthorizationError::MemberNotExists`] if lookup by
     /// [`MemberId`] fails.
     ///
     /// Errors with [`AuthorizationError::InvalidCredentials`] if [`Member`]
->>>>>>> a41e335d
     /// was found, but incorrect credentials were provided.
     pub fn get_member_by_id_and_credentials(
         &self,
