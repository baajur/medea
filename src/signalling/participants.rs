--- conflicted
+++ resolved
@@ -42,10 +42,6 @@
         room::{ActFuture, RoomError},
         Room,
     },
-<<<<<<< HEAD
-    turn::{TurnAuthService, TurnServiceErr},
-=======
->>>>>>> d298932e
     AppContext,
 };
 
