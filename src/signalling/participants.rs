--- conflicted
+++ resolved
@@ -27,7 +27,6 @@
             AuthorizationError, ClosedReason, EventMessage, RpcConnection,
             RpcConnectionClosed,
         },
-<<<<<<< HEAD
         control::{
             endpoints::{
                 WebRtcPlayEndpoint as WebRtcPlayEndpointSpec,
@@ -37,22 +36,15 @@
             MemberId, MemberSpec, RoomId, RoomSpec, WebRtcPlayId,
             WebRtcPublishId,
         },
-=======
-        control::{MemberId, RoomId, RoomSpec},
->>>>>>> c18f0cd8
     },
     log::prelude::*,
     media::IceUser,
     signalling::{
-<<<<<<< HEAD
         elements::{
             endpoints::webrtc::{WebRtcPlayEndpoint, WebRtcPublishEndpoint},
             member::MemberError,
             parse_members, Member, MembersLoadError,
         },
-=======
-        elements::{parse_members, Member, MembersLoadError},
->>>>>>> c18f0cd8
         room::{ActFuture, RoomError},
         Room,
     },
@@ -60,14 +52,9 @@
     AppContext,
 };
 
-<<<<<<< HEAD
-#[derive(Fail, Debug, Display)]
-=======
->>>>>>> c18f0cd8
 #[allow(clippy::module_name_repetitions)]
 #[derive(Debug, Display, Fail)]
 pub enum ParticipantServiceErr {
-<<<<<<< HEAD
     /// Some error happened in [`TurnAuthService`].
     #[display(fmt = "TurnService Error in ParticipantService: {}", _0)]
     TurnServiceErr(TurnServiceErr),
@@ -91,14 +78,6 @@
     /// Try to create [`Endpoint`] with ID which already exists.
     #[display(fmt = "Endpoint [id = {}] already exists.", _0)]
     EndpointAlreadyExists(LocalUri<IsEndpointId>),
-=======
-    #[display(fmt = "TurnService Error in ParticipantService: {}", _0)]
-    TurnServiceErr(TurnServiceErr),
-    #[display(fmt = "Mailbox error when accessing ParticipantService: {}", _0)]
-    MailBoxErr(MailboxError),
-    #[display(fmt = "Participant with Id [{}] was not found", _0)]
-    ParticipantNotFound(MemberId),
->>>>>>> c18f0cd8
 }
 
 impl From<TurnServiceErr> for ParticipantServiceErr {
@@ -107,15 +86,9 @@
     }
 }
 
-<<<<<<< HEAD
 impl From<MemberError> for ParticipantServiceErr {
     fn from(err: MemberError) -> Self {
         ParticipantServiceErr::MemberError(err)
-=======
-impl From<MailboxError> for ParticipantServiceErr {
-    fn from(err: MailboxError) -> Self {
-        Self::MailBoxErr(err)
->>>>>>> c18f0cd8
     }
 }
 
@@ -147,39 +120,26 @@
 }
 
 impl ParticipantService {
-<<<<<<< HEAD
-    /// Create new [`ParticipantService`] from [`RoomSpec`].
+    /// Creates new [`ParticipantService`] from [`RoomSpec`].
     pub fn new(
         room_spec: &RoomSpec,
         context: AppContext,
-=======
-    /// Creates new [`ParticipantService`] from [`RoomSpec`].
-    pub fn new(
-        room_spec: &RoomSpec,
-        reconnect_timeout: Duration,
-        turn: Arc<dyn TurnAuthService>,
->>>>>>> c18f0cd8
     ) -> Result<Self, MembersLoadError> {
         Ok(Self {
             room_id: room_spec.id().clone(),
             members: parse_members(room_spec)?,
-<<<<<<< HEAD
             app: context,
-=======
-            turn,
->>>>>>> c18f0cd8
             connections: HashMap::new(),
             drop_connection_tasks: HashMap::new(),
         })
     }
 
-<<<<<<< HEAD
-    /// Lookup [`Member`] by provided id.
+    /// Lookups [`Member`] by provided [`MemberId`].
     pub fn get_member_by_id(&self, id: &MemberId) -> Option<Member> {
         self.members.get(id).cloned()
     }
 
-    /// Generate [`LocalUri`] which point to some [`Member`] in this `Room`.
+    /// Generates [`LocalUri`] which point to some [`Member`] in this `Room`.
     ///
     /// __Note__ this function don't check presence of [`Member`] in this
     /// `Room`.
@@ -190,7 +150,7 @@
         LocalUri::<IsMemberId>::new(self.room_id.clone(), member_id)
     }
 
-    /// Lookup [`Member`] by [`MemberId`].
+    /// Lookups [`Member`] by [`MemberId`].
     ///
     /// Returns [`ParticipantServiceErr::ParticipantNotFound`] if member not
     /// found.
@@ -211,7 +171,7 @@
         self.members.clone()
     }
 
-    /// Lookup [`Member`] by provided [`MemberId`] and credentials.
+    /// Lookups [`Member`] by provided [`MemberId`] and credentials.
     ///
     /// Returns [`Err(AuthorizationError::MemberNotExists)`] if lookup by
     /// [`MemberId`] failed.
@@ -223,25 +183,6 @@
         member_id: &MemberId,
         credentials: &str,
     ) -> Result<Member, AuthorizationError> {
-=======
-    /// Lookups [`Member`] by provided [`MemberId`].
-    pub fn get_member_by_id(&self, id: &MemberId) -> Option<&Member> {
-        self.members.get(id)
-    }
-
-    /// Lookups [`Member`] by provided [`MemberId`] and credentials.
-    ///
-    /// Returns [`AuthorizationError::MemberNotExists`] if lookup by
-    /// [`MemberId`] has failed.
-    ///
-    /// Returns [`AuthorizationError::InvalidCredentials`] if [`Member`]
-    /// was found, but incorrect credentials were provided.
-    pub fn get_member_by_id_and_credentials(
-        &self,
-        member_id: &MemberId,
-        credentials: &str,
-    ) -> Result<&Member, AuthorizationError> {
->>>>>>> c18f0cd8
         match self.get_member_by_id(member_id) {
             Some(member) => {
                 if member.credentials().eq(credentials) {
@@ -260,11 +201,7 @@
             && !self.drop_connection_tasks.contains_key(member_id)
     }
 
-<<<<<<< HEAD
-    /// Send [`Event`] to specified remote [`Member`].
-=======
     /// Sends [`Event`] to specified remote [`Member`].
->>>>>>> c18f0cd8
     pub fn send_event_to_member(
         &mut self,
         member_id: MemberId,
@@ -293,13 +230,9 @@
         let member = match self.get_member_by_id(&member_id) {
             None => {
                 return Box::new(wrap_future(future::err(
-<<<<<<< HEAD
                     ParticipantServiceErr::ParticipantNotFound(
                         self.get_local_uri_to_member(member_id),
                     ),
-=======
-                    ParticipantServiceErr::ParticipantNotFound(member_id),
->>>>>>> c18f0cd8
                 )));
             }
             Some(member) => member.clone(),
@@ -318,11 +251,7 @@
             Box::new(wrap_future(connection.close().then(move |_| Ok(member))))
         } else {
             Box::new(
-<<<<<<< HEAD
                 wrap_future(self.app.turn_service.create(
-=======
-                wrap_future(self.turn.create(
->>>>>>> c18f0cd8
                     member_id.clone(),
                     self.room_id.clone(),
                     UnreachablePolicy::ReturnErr,
@@ -342,11 +271,7 @@
         }
     }
 
-<<<<<<< HEAD
-    /// Insert new [`RpcConnection`] into this [`ParticipantService`].
-=======
     /// Inserts new [`RpcConnection`] into this [`ParticipantService`].
->>>>>>> c18f0cd8
     fn insert_connection(
         &mut self,
         member_id: MemberId,
@@ -381,13 +306,12 @@
             ClosedReason::Lost => {
                 self.drop_connection_tasks.insert(
                     member_id.clone(),
-<<<<<<< HEAD
                     ctx.run_later(
                         self.app.config.rpc.reconnect_timeout,
                         move |_, ctx| {
                             info!(
-                                "Member {} connection lost at {:?}. Room will \
-                                 be stopped.",
+                                "Member [id = {}] connection lost at {:?}. \
+                                 Room will be be stopped.",
                                 member_id, closed_at
                             );
                             ctx.notify(RpcConnectionClosed {
@@ -396,19 +320,6 @@
                             })
                         },
                     ),
-=======
-                    ctx.run_later(self.reconnect_timeout, move |_, ctx| {
-                        info!(
-                            "Member {} connection lost at {:?}. Room will be \
-                             stopped.",
-                            member_id, closed_at
-                        );
-                        ctx.notify(RpcConnectionClosed {
-                            member_id,
-                            reason: ClosedReason::Closed,
-                        })
-                    }),
->>>>>>> c18f0cd8
                 );
             }
         }
@@ -422,11 +333,7 @@
         // TODO: rewrite using `Option::flatten` when it will be in stable rust.
         match self.get_member_by_id(&member_id) {
             Some(member) => match member.take_ice_user() {
-<<<<<<< HEAD
                 Some(ice_user) => self.app.turn_service.delete(vec![ice_user]),
-=======
-                Some(ice_user) => self.turn.delete(vec![ice_user]),
->>>>>>> c18f0cd8
                 None => Box::new(future::ok(())),
             },
             None => Box::new(future::ok(())),
