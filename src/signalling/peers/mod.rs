--- conflicted
+++ resolved
@@ -7,10 +7,7 @@
 use std::{
     collections::HashMap,
     convert::{TryFrom, TryInto},
-<<<<<<< HEAD
-=======
     marker::PhantomData,
->>>>>>> 4997fd5e
     sync::Arc,
     time::Duration,
 };
@@ -21,10 +18,7 @@
     Actor, ActorFuture, WrapFuture as _,
 };
 use derive_more::Display;
-<<<<<<< HEAD
-=======
 use futures::future;
->>>>>>> 4997fd5e
 use medea_client_api_proto::{Incrementable, PeerId, TrackId};
 
 use crate::{
@@ -456,78 +450,6 @@
         }))
     }
 
-<<<<<<< HEAD
-    /// Creates [`Peer`] for endpoints if [`Peer`] between endpoint's members
-    /// doesn't exist.
-    ///
-    /// Adds `send` track to source member's [`Peer`] and `recv` to
-    /// sink member's [`Peer`]. Registers TURN credentials for created
-    /// [`Peer`]s.
-    ///
-    /// Returns [`PeerId`]s of newly created [`Peer`] if it has been created.
-    ///
-    /// # Errors
-    ///
-    /// Errors if could not save [`IceUser`] in [`TurnAuthService`].
-    ///
-    /// # Panics
-    ///
-    /// Panics if provided endpoints already have interconnected [`Peer`]s.
-    pub fn connect_endpoints(
-        src: WebRtcPublishEndpoint,
-        sink: WebRtcPlayEndpoint,
-    ) -> ActFuture<Result<Option<(PeerId, PeerId)>, RoomError>> {
-        debug!(
-            "Connecting endpoints of Member [id = {}] with Member [id = {}]",
-            src.owner().id(),
-            sink.owner().id(),
-        );
-        Box::new(Self::get_or_create_peers(src.clone(), sink.clone()).map(
-            |peers_res, room, _| {
-                // TODO: when dynamic patching of [`Room`] will be done then
-                //       we need rewrite this code to updating [`Peer`]s in
-                //       not [`Peer<Stable>`] state.
-                match peers_res? {
-                    CreatedOrGottenPeer::Created(src_peer_id, sink_peer_id) => {
-                        Ok(Some((src_peer_id, sink_peer_id)))
-                    }
-                    CreatedOrGottenPeer::Gotten(src_peer_id, sink_peer_id) => {
-                        let mut src_peer: Peer<Stable> =
-                            room.peers.take_inner_peer(src_peer_id).unwrap();
-                        let mut sink_peer: Peer<Stable> =
-                            room.peers.take_inner_peer(sink_peer_id).unwrap();
-
-                        src_peer.add_publisher(
-                            &mut sink_peer,
-                            room.peers.get_tracks_counter(),
-                            &src,
-                        );
-
-                        sink_peer.add_endpoint(&sink.into());
-                        src_peer.add_endpoint(&src.into());
-
-                        let src_peer = PeerStateMachine::from(src_peer);
-                        let sink_peer = PeerStateMachine::from(sink_peer);
-
-                        room.peers
-                            .peer_metrics_service
-                            .update_peer_tracks(&src_peer);
-                        room.peers
-                            .peer_metrics_service
-                            .update_peer_tracks(&sink_peer);
-
-                        room.peers.add_peer(src_peer);
-                        room.peers.add_peer(sink_peer);
-
-                        Ok(None)
-                    }
-                }
-            },
-        ))
-    }
-
-=======
->>>>>>> 4997fd5e
     /// Creates and sets [`IceUser`], registers [`Peer`] in
     /// [`PeerTrafficWatcher`].
     fn peer_post_construct(
@@ -681,6 +603,7 @@
                         src_peer.add_publisher(
                             &mut sink_peer,
                             this.get_tracks_counter(),
+                            &src,
                         );
 
                         sink_peer.add_endpoint(&sink.into());
@@ -784,14 +707,9 @@
         let mut peer: Peer<Stable> = self.take_inner_peer(peer_id).unwrap();
         let mut partner_peer: Peer<Stable> =
             self.take_inner_peer(peer.partner_peer_id()).unwrap();
-<<<<<<< HEAD
         let src = sink.src();
 
         peer.add_publisher(&mut partner_peer, &mut self.tracks_count, &src);
-=======
-
-        peer.add_publisher(&mut partner_peer, &mut self.tracks_count);
->>>>>>> 4997fd5e
         peer.add_endpoint(&Endpoint::from(sink));
 
         self.peers.insert(peer.id(), peer.into());
