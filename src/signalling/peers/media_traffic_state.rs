--- conflicted
+++ resolved
@@ -292,10 +292,7 @@
 
         let before = MediaTrafficState::new();
         let after = MediaTrafficState::with_media_type(MediaType::Both);
-<<<<<<< HEAD
         assert!(get_diff_disabled(before, after).is_none());
-=======
-        assert!(get_diff_removed(before, after).is_none());
 
         let before = MediaTrafficState::with_media_type(MediaType::Both);
         let after = MediaTrafficState::with_media_type(MediaType::Audio);
@@ -304,6 +301,5 @@
         let before = MediaTrafficState::with_media_type(MediaType::Both);
         let after = MediaTrafficState::with_media_type(MediaType::Video);
         assert_eq!(get_diff_removed(before, after).unwrap(), MediaType::Audio);
->>>>>>> a3cd7d70
     }
 }