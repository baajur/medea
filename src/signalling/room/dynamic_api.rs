--- conflicted
+++ resolved
@@ -6,14 +6,10 @@
 use std::collections::{HashMap, HashSet};
 
 use actix::{
-    fut, ActorFuture as _, Context, ContextFutureSpawner as _, Handler,
-    Message, WrapFuture as _,
+    fut, ActorFuture as _, AsyncContext as _, Context,
+    ContextFutureSpawner as _, Handler, Message, WrapFuture as _,
 };
-<<<<<<< HEAD
 use medea_client_api_proto::{Event, Mid, PeerId};
-=======
-use medea_client_api_proto::PeerId;
->>>>>>> 4997fd5e
 use medea_control_api_proto::grpc::api as proto;
 
 use crate::{
