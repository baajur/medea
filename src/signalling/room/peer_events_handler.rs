//! [`PeerConnectionStateEventsHandler`] implementation for [`Room`].

<<<<<<< HEAD
use std::iter;

use actix::{AsyncContext, Handler, StreamHandler};
use chrono::{DateTime, Utc};
use medea_client_api_proto::PeerId;

use crate::{
    api::control::callback::{MediaDirection, MediaType},
    log::prelude::*,
    media::PeerStateMachine,
    signalling::{
        elements::endpoints::{webrtc::WebRtcPublishEndpoint, Endpoint},
        peers::{
            PeerStarted, PeerStopped, PeersMetricsEvent,
            PeersMetricsEventHandler,
        },
        room::ActFuture,
    },
};
=======
use actix::{Handler, Message, WeakAddr};
use chrono::{DateTime, Utc};
use medea_client_api_proto::PeerId;

use crate::signalling::{peers::PeerConnectionStateEventsHandler, Room};
>>>>>>> a3cd7d70

impl PeerConnectionStateEventsHandler for WeakAddr<Room> {
    /// Upgrades [`WeakAddr`] of the [`Room`] and sends [`PeerStarted`]
    /// message to [`Room`] [`Addr`].
    fn peer_started(&self, peer_id: PeerId) {
        if let Some(addr) = self.upgrade() {
            addr.do_send(PeerStarted(peer_id));
        }
    }

    /// Upgrades [`WeakAddr`] of the [`Room`] and sends [`PeerStopped`]
    /// message to [`Room`] [`Addr`].
    fn peer_stopped(&self, peer_id: PeerId, at: DateTime<Utc>) {
        if let Some(addr) = self.upgrade() {
            addr.do_send(PeerStopped { peer_id, at })
        }
    }
}

/// Message which indicates that `Peer` with provided [`PeerId`] has started.
#[derive(Debug, Message)]
#[rtype(result = "()")]
struct PeerStarted(pub PeerId);

/// Message which indicates that `Peer` with provided [`PeerId`] has stopped.
#[derive(Debug, Message)]
#[rtype(result = "()")]
struct PeerStopped {
    /// ID of the `Peer` which traffic was stopped.
    peer_id: PeerId,

    /// [`DateTime`] when this `Peer` was stopped.
    at: DateTime<Utc>,
}

impl Handler<PeerStarted> for Room {
    type Result = ();

    /// Updates [`Peer`]s publishing status of the [`WebRtcPublishEndpoint`], if
    /// [`WebRtcPublishEndpoint`] have only one publishing [`Peer`] and
    /// `on_start` callback is set then `on_start` will be sent to the
    /// Control API.
    ///
    /// If [`WebRtcPlayEndpoint`]'s `on_start` callback is set then `on_start`
    /// will be sent to the Control API.
    fn handle(
        &mut self,
        msg: PeerStarted,
        _: &mut Self::Context,
    ) -> Self::Result {
        let peer_id = msg.0;
        for endpoint in self.peers.get_endpoints_by_peer_id(peer_id) {
            match endpoint {
                Endpoint::WebRtcPublishEndpoint(publish) => {
                    publish.set_peer_status(peer_id, true);
                    if publish.publishing_peers_count() == 1 {
                        if let Some((url, req)) =
                            publish.get_on_start(Utc::now(), MediaType::Both)
                        {
                            self.callbacks.send_callback(url, req);
                        }
                    }
                }
                Endpoint::WebRtcPlayEndpoint(play) => {
                    if let Some((url, req)) =
                        play.get_on_start(Utc::now(), MediaType::Both)
                    {
                        self.callbacks.send_callback(url, req);
                    }
                }
            }
        }
    }
}

impl Handler<PeerStopped> for Room {
    type Result = ();

    /// Updates [`Peer`]s publishing state of all endpoints related to stopped
    /// [`Peer`].
    ///
    /// `on_stop` callback will be sent for all endpoints which considered as
    /// stopped and haves `on_stop` callback set.
    fn handle(
        &mut self,
        msg: PeerStopped,
        _: &mut Self::Context,
    ) -> Self::Result {
        let peer_id = msg.peer_id;
        let at = msg.at;
        debug!("Peer [id = {}] was stopped at {}", peer_id, at);

        if let Ok(peer) = self.peers.get_peer_by_id(peer_id) {
            peer.endpoints()
                .into_iter()
                .filter_map(|e| {
                    e.get_traffic_not_flowing_on_stop(peer.id(), at)
                })
                .chain(
                    self.peers
                        .get_peer_by_id(peer.partner_peer_id())
                        .map(PeerStateMachine::endpoints)
                        .unwrap_or_default()
                        .into_iter()
                        .filter_map(|e| {
                            e.get_traffic_not_flowing_on_stop(
                                peer.partner_peer_id(),
                                at,
                            )
                        }),
                )
                .for_each(|(url, req)| {
                    self.callbacks.send_callback(url, req);
                });
        }
    }
}

impl StreamHandler<PeersMetricsEvent> for Room {
    fn handle(&mut self, event: PeersMetricsEvent, ctx: &mut Self::Context) {
        ctx.spawn(event.dispatch_with(self));
    }
}

impl PeersMetricsEventHandler for Room {
    type Output = ActFuture<()>;

    /// Notifies [`Room`] about [`PeerConnection`]'s partial media traffic
    /// stopping.
    #[allow(clippy::filter_map)]
    fn on_no_traffic_flow(
        &mut self,
        peer_id: PeerId,
        was_flowing_at: DateTime<Utc>,
        media_type: MediaType,
        _: MediaDirection,
    ) -> Self::Output {
        debug!("NoTrafficFlow for Peer [id = {}].", peer_id);
        let peer = self.peers.get_peer_by_id(peer_id).unwrap();

        peer.endpoints()
            .into_iter()
            .filter_map(|e| e.upgrade())
            .filter_map(|e| match e {
                Endpoint::WebRtcPublishEndpoint(publish) => Some(publish),
                _ => None,
            })
            .flat_map(|e: WebRtcPublishEndpoint| {
                iter::once(e.get_on_stop(peer_id, was_flowing_at, media_type))
                    .chain(
                        e.sinks()
                            .into_iter()
                            .map(|e| e.get_on_stop(was_flowing_at, media_type)),
                    )
                    .filter_map(|e| e)
            })
            .for_each(|(url, req)| {
                self.callbacks.send_callback(url, req);
            });

        Box::new(actix::fut::ready(()))
    }

    /// Notifies [`Room`] about [`PeerConnection`]'s partial traffic starting.
    #[allow(clippy::filter_map)]
    fn on_traffic_flows(
        &mut self,
        peer_id: PeerId,
        media_type: MediaType,
        _: MediaDirection,
    ) -> Self::Output {
        debug!("TrafficFlows for Peer [id = {}].", peer_id);
        let peer = self.peers.get_peer_by_id(peer_id).unwrap();

        peer.endpoints()
            .into_iter()
            .filter_map(|e| e.upgrade())
            .filter_map(|e| match e {
                Endpoint::WebRtcPublishEndpoint(publish) => Some(publish),
                _ => None,
            })
            .flat_map(|e: WebRtcPublishEndpoint| {
                iter::once(e.get_on_start(Utc::now(), media_type))
                    .chain(
                        e.sinks()
                            .into_iter()
                            .map(|e| e.get_on_start(Utc::now(), media_type)),
                    )
                    .filter_map(|e| e)
            })
            .for_each(|(url, req)| {
                self.callbacks.send_callback(url, req);
            });

        Box::new(actix::fut::ready(()))
    }
}<|MERGE_RESOLUTION|>--- conflicted
+++ resolved
@@ -1,9 +1,11 @@
-//! [`PeerConnectionStateEventsHandler`] implementation for [`Room`].
-
-<<<<<<< HEAD
+//! Handlers for [`PeerStarted`] and [`PeerStopped`] messages emitted by
+//! [`PeerTrafficWatcher`].
+//!
+//! [`PeerTrafficWatcher`]: crate::signalling::peers::PeerTrafficWatcher
+
 use std::iter;
 
-use actix::{AsyncContext, Handler, StreamHandler};
+use actix::{AsyncContext, Handler, Message, WeakAddr, StreamHandler};
 use chrono::{DateTime, Utc};
 use medea_client_api_proto::PeerId;
 
@@ -14,19 +16,14 @@
     signalling::{
         elements::endpoints::{webrtc::WebRtcPublishEndpoint, Endpoint},
         peers::{
-            PeerStarted, PeerStopped, PeersMetricsEvent,
+            PeerConnectionStateEventsHandler,
+            PeersMetricsEvent,
             PeersMetricsEventHandler,
         },
-        room::ActFuture,
+        room::{ActFuture, Room},
     },
 };
-=======
-use actix::{Handler, Message, WeakAddr};
-use chrono::{DateTime, Utc};
-use medea_client_api_proto::PeerId;
-
-use crate::signalling::{peers::PeerConnectionStateEventsHandler, Room};
->>>>>>> a3cd7d70
+
 
 impl PeerConnectionStateEventsHandler for WeakAddr<Room> {
     /// Upgrades [`WeakAddr`] of the [`Room`] and sends [`PeerStarted`]
