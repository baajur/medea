--- conflicted
+++ resolved
@@ -39,41 +39,26 @@
 #[derive(Debug, Display, Fail)]
 pub enum MembersLoadError {
     /// Errors that can occur when we try transform some spec from `Element`.
-<<<<<<< HEAD
-    #[fail(display = "TryFromElementError: {}", _0)]
+    #[display(fmt = "TryFromElementError: {}", _0)]
     TryFromError(TryFromElementError, LocalUriType),
 
     /// [`Member`] not found.
-    #[fail(display = "Member [id = {}] not found.", _0)]
+    #[display(fmt = "Member [id = {}] not found.", _0)]
     MemberNotFound(LocalUri<IsMemberId>),
 
     /// [`WebRtcPlayEndpoint`] not found.
-    #[fail(
-        display = "Play endpoint [id = {}] not found while loading spec,",
+    #[display(
+        fmt = "Play endpoint [id = {}] not found while loading spec,",
         _0
     )]
     PlayEndpointNotFound(LocalUri<IsEndpointId>),
 
     /// [`WebRtcPublishEndpoint`] not found.
-    #[fail(
-        display = "Publish endpoint [id = {}] not found while loading spec.",
+    #[display(
+        fmt = "Publish endpoint [id = {}] not found while loading spec.",
         _0
     )]
     PublishEndpointNotFound(LocalUri<IsEndpointId>),
-=======
-    #[display(fmt = "TryFromElementError: {}", _0)]
-    TryFromError(TryFromElementError),
-
-    /// [`Member`] not found.
-    #[display(fmt = "Member with id '{}' not found.", _0)]
-    MemberNotFound(MemberId),
-
-    /// [`Endpoint`] not found.
-    ///
-    /// [`Endpoint`]: crate::api::control::endpoint::Endpoint
-    #[display(fmt = "Endpoint with id '{}' not found.", _0)]
-    EndpointNotFound(String),
->>>>>>> 7bd0c20c
 }
 
 #[allow(clippy::module_name_repetitions, clippy::pub_enum_variant_names)]
@@ -98,12 +83,10 @@
 #[allow(clippy::module_name_repetitions)]
 #[derive(Debug)]
 struct MemberInner {
-<<<<<<< HEAD
+    /// [`RoomId`] of [`Room`] to which this member relates.
     room_id: RoomId,
 
-=======
     /// ID of this [`Member`].
->>>>>>> 7bd0c20c
     id: MemberId,
 
     /// All [`WebRtcPublishEndpoint`]s of this [`Member`].
@@ -169,79 +152,43 @@
         room_spec: &RoomSpec,
         store: &HashMap<MemberId, Self>,
     ) -> Result<(), MembersLoadError> {
-<<<<<<< HEAD
         let self_id = self.id();
 
         let this_member_spec =
             self.get_member_from_room_spec(room_spec, &self_id)?;
 
-        let this_member = store.get(&self.id()).map_or(
-            Err(MembersLoadError::MemberNotFound(self.get_local_uri())),
-            Ok,
-        )?;
-=======
-        let this_member_spec = MemberSpec::try_from(
-            room_spec
-                .pipeline
-                .get(&self.id().0)
-                .ok_or_else(|| MembersLoadError::MemberNotFound(self.id()))?,
-        )?;
-
-        let this_member = store
-            .get(&self.id())
-            .ok_or_else(|| MembersLoadError::MemberNotFound(self.id()))?;
->>>>>>> 7bd0c20c
+        let this_member = store.get(&self.id()).ok_or_else(|| {
+            MembersLoadError::MemberNotFound(self.get_local_uri())
+        })?;
 
         for (spec_play_name, spec_play_endpoint) in
             this_member_spec.play_endpoints()
         {
             let publisher_id =
                 MemberId(spec_play_endpoint.src.member_id.to_string());
-<<<<<<< HEAD
-            let publisher_member = store.get(&publisher_id).map_or(
-                Err(MembersLoadError::MemberNotFound(
-                    LocalUri::<IsMemberId>::new(self.room_id(), publisher_id),
-                )),
-                Ok,
-            )?;
+            let publisher_member =
+                store.get(&publisher_id).ok_or_else(|| {
+                    MembersLoadError::MemberNotFound(
+                        LocalUri::<IsMemberId>::new(
+                            self.room_id(),
+                            publisher_id,
+                        ),
+                    )
+                })?;
             let publisher_spec = self.get_member_from_room_spec(
                 room_spec,
                 &spec_play_endpoint.src.member_id,
-=======
-            let publisher_member =
-                store.get(&publisher_id).ok_or_else(|| {
-                    MembersLoadError::MemberNotFound(publisher_id)
-                })?;
-            let publisher_spec = MemberSpec::try_from(
-                room_spec
-                    .pipeline
-                    .get(&spec_play_endpoint.src.member_id.to_string())
-                    .ok_or_else(|| {
-                        MembersLoadError::MemberNotFound(
-                            spec_play_endpoint.src.member_id.clone(),
-                        )
-                    })?,
->>>>>>> 7bd0c20c
             )?;
 
             let publisher_endpoint = publisher_spec
                 .get_publish_endpoint_by_id(&spec_play_endpoint.src.endpoint_id)
-<<<<<<< HEAD
-                .map_or(
-                    Err(MembersLoadError::PublishEndpointNotFound(
+                .ok_or_else(|| {
+                    MembersLoadError::PublishEndpointNotFound(
                         publisher_member.get_local_uri_to_endpoint(
                             spec_play_endpoint.src.endpoint_id.to_string(),
                         ),
-                    )),
-                    Ok,
-                )?;
-=======
-                .ok_or_else(|| {
-                    MembersLoadError::EndpointNotFound(
-                        spec_play_endpoint.src.endpoint_id.clone(),
                     )
                 })?;
->>>>>>> 7bd0c20c
 
             if let Some(publisher) =
                 publisher_member.get_src_by_id(&WebRtcPublishId(
@@ -261,7 +208,7 @@
 
                 publisher.add_sink(new_play_endpoint.downgrade());
             } else {
-                let new_publish_id = &spec_play_endpoint.src.endpoint_id;
+                let new_publish_id = spec_play_endpoint.src.endpoint_id.clone();
                 let new_publish = WebRtcPublishEndpoint::new(
                     new_publish_id,
                     publisher_endpoint.p2p.clone(),
@@ -538,7 +485,6 @@
 pub fn parse_members(
     room_spec: &RoomSpec,
 ) -> Result<HashMap<MemberId, Member>, MembersLoadError> {
-<<<<<<< HEAD
     let members_spec = match room_spec.members() {
         Ok(o) => o,
         Err(e) => {
@@ -550,30 +496,18 @@
             ))
         }
     };
-    let mut members = HashMap::new();
-
-    for (id, member) in &members_spec {
-        members.insert(
-            id.clone(),
-            Member::new(
+
+    let members: HashMap<MemberId, Member> = members_spec
+        .iter()
+        .map(|(id, member)| {
+            let new_member = Member::new(
                 id.clone(),
                 member.credentials().to_string(),
                 room_spec.id.clone(),
-            ),
-        );
-    }
-=======
-    let members_spec = room_spec.members()?;
-
-    let members: HashMap<MemberId, Member> = members_spec
-        .iter()
-        .map(|(id, member)| {
-            let new_member =
-                Member::new(id.clone(), member.credentials().to_string());
+            );
             (id.clone(), new_member)
         })
         .collect();
->>>>>>> 7bd0c20c
 
     for member in members.values() {
         member.load(room_spec, &members)?;
