//! [`Member`] is member of [`Room`].
//!
//! [`Room`]: crate::signalling::room::Room

use std::{
    cell::RefCell,
    collections::HashMap,
    convert::TryFrom as _,
    rc::{Rc, Weak},
};

use derive_more::Display;
use failure::Fail;
use medea_client_api_proto::{IceServer, PeerId};
<<<<<<< HEAD
use medea_control_api_proto::grpc::control_api::{
=======
use medea_control_api_proto::grpc::api::{
>>>>>>> 6b07bbc9
    Element as RootElementProto, Member as MemberProto,
    Room_Element as ElementProto,
};

use crate::{
    api::control::{
        endpoints::WebRtcPlayEndpoint as WebRtcPlayEndpointSpec,
<<<<<<< HEAD
        local_uri::{LocalUri, StatefulLocalUri, ToEndpoint, ToMember, ToRoom},
=======
        refs::{Fid, StatefulFid, ToEndpoint, ToMember, ToRoom},
>>>>>>> 6b07bbc9
        EndpointId, MemberId, MemberSpec, RoomId, RoomSpec,
        TryFromElementError, WebRtcPlayId, WebRtcPublishId,
    },
    log::prelude::*,
    media::IceUser,
};

use super::endpoints::{
    webrtc::{WebRtcPlayEndpoint, WebRtcPublishEndpoint},
    Endpoint,
};

/// Errors which may occur while loading [`Member`]s from [`RoomSpec`].
#[derive(Debug, Display, Fail)]
pub enum MembersLoadError {
    /// Errors that can occur when we try transform some spec from `Element`.
    #[display(fmt = "TryFromElementError: {}", _0)]
<<<<<<< HEAD
    TryFromError(TryFromElementError, StatefulLocalUri),

    /// [`Member`] not found.
    #[display(fmt = "Member [id = {}] not found.", _0)]
    MemberNotFound(LocalUri<ToMember>),
=======
    TryFromError(TryFromElementError, StatefulFid),

    /// [`Member`] not found.
    #[display(fmt = "Member [id = {}] not found", _0)]
    MemberNotFound(Fid<ToMember>),
>>>>>>> 6b07bbc9

    /// [`EndpointSpec`] not found.
    ///
    /// [`EndpointSpec`]: crate::api::control::endpoints::EndpointSpec
    #[display(
        fmt = "Endpoint [id = {}] was referenced but not found in spec",
        _0
    )]
    EndpointNotFound(String),
}

#[allow(clippy::module_name_repetitions, clippy::pub_enum_variant_names)]
#[derive(Debug, Fail, Display)]
pub enum MemberError {
    #[display(fmt = "Endpoint [id = {}] not found.", _0)]
<<<<<<< HEAD
    EndpointNotFound(LocalUri<ToEndpoint>),
=======
    EndpointNotFound(Fid<ToEndpoint>),
>>>>>>> 6b07bbc9
}

/// [`Member`] is member of [`Room`].
///
/// [`Room`]: crate::signalling::room::Room
#[derive(Clone, Debug)]
pub struct Member(Rc<RefCell<MemberInner>>);

#[allow(clippy::module_name_repetitions)]
#[derive(Debug)]
struct MemberInner {
    /// [`RoomId`] of [`Room`] to which this [`Member`] relates.
    room_id: RoomId,

    /// ID of this [`Member`].
    id: MemberId,

    /// All [`WebRtcPublishEndpoint`]s of this [`Member`].
    srcs: HashMap<WebRtcPublishId, WebRtcPublishEndpoint>,

    /// All [`WebRtcPlayEndpoint`]s of this [`Member`].
    sinks: HashMap<WebRtcPlayId, WebRtcPlayEndpoint>,

    /// Credentials for this [`Member`].
    credentials: String,

    /// [`IceUser`] of this [`Member`].
    ice_user: Option<IceUser>,
}

impl Member {
    /// Creates new empty [`Member`].
    ///
    /// To fill this [`Member`], you need to call [`Member::load`]
    /// function.
    pub fn new(id: MemberId, credentials: String, room_id: RoomId) -> Self {
        Self(Rc::new(RefCell::new(MemberInner {
            id,
            srcs: HashMap::new(),
            sinks: HashMap::new(),
            credentials,
            ice_user: None,
            room_id,
        })))
    }

    /// Lookups [`MemberSpec`] by [`MemberId`] from [`MemberSpec`].
    ///
    /// Returns [`MembersLoadError::MemberNotFound`] when member not found.
    ///
    /// Returns [`MembersLoadError::TryFromError`] when found element which is
    /// not [`MemberSpec`].
    fn get_member_from_room_spec(
        &self,
        room_spec: &RoomSpec,
        member_id: &MemberId,
    ) -> Result<MemberSpec, MembersLoadError> {
        let element = room_spec.pipeline.get(member_id).map_or(
<<<<<<< HEAD
            Err(MembersLoadError::MemberNotFound(LocalUri::<ToMember>::new(
=======
            Err(MembersLoadError::MemberNotFound(Fid::<ToMember>::new(
>>>>>>> 6b07bbc9
                self.room_id(),
                member_id.clone(),
            ))),
            Ok,
        )?;

        MemberSpec::try_from(element).map_err(|e| {
            MembersLoadError::TryFromError(
                e,
<<<<<<< HEAD
                LocalUri::<ToMember>::new(self.room_id(), member_id.clone())
                    .into(),
=======
                Fid::<ToMember>::new(self.room_id(), member_id.clone()).into(),
>>>>>>> 6b07bbc9
            )
        })
    }

    /// Loads all sources and sinks of this [`Member`].
    fn load(
        &self,
        room_spec: &RoomSpec,
        store: &HashMap<MemberId, Self>,
    ) -> Result<(), MembersLoadError> {
        let self_id = self.id();

        let this_member_spec =
            self.get_member_from_room_spec(room_spec, &self_id)?;

<<<<<<< HEAD
        let this_member = store.get(&self.id()).ok_or_else(|| {
            MembersLoadError::MemberNotFound(self.get_local_uri())
        })?;
=======
        let this_member = store
            .get(&self.id())
            .ok_or_else(|| MembersLoadError::MemberNotFound(self.get_fid()))?;
>>>>>>> 6b07bbc9

        for (spec_play_name, spec_play_endpoint) in
            this_member_spec.play_endpoints()
        {
            let publisher_id =
                MemberId(spec_play_endpoint.src.member_id.to_string());
            let publisher_member =
                store.get(&publisher_id).ok_or_else(|| {
<<<<<<< HEAD
                    MembersLoadError::MemberNotFound(LocalUri::<ToMember>::new(
=======
                    MembersLoadError::MemberNotFound(Fid::<ToMember>::new(
>>>>>>> 6b07bbc9
                        self.room_id(),
                        publisher_id,
                    ))
                })?;
            let publisher_spec = self.get_member_from_room_spec(
                room_spec,
                &spec_play_endpoint.src.member_id,
            )?;

            let publisher_endpoint = publisher_spec
                .get_publish_endpoint_by_id(
                    spec_play_endpoint.src.endpoint_id.clone(),
                )
                .ok_or_else(|| {
                    MembersLoadError::EndpointNotFound(
                        spec_play_endpoint.src.endpoint_id.to_string(),
                    )
                })?;

            if let Some(publisher) = publisher_member.get_src_by_id(
                &spec_play_endpoint.src.endpoint_id.to_string().into(),
            ) {
                let new_play_endpoint = WebRtcPlayEndpoint::new(
                    spec_play_name,
                    spec_play_endpoint.src.clone(),
                    publisher.downgrade(),
                    this_member.downgrade(),
                );

                self.insert_sink(new_play_endpoint.clone());

                publisher.add_sink(new_play_endpoint.downgrade());
            } else {
                let new_publish_id = spec_play_endpoint.src.endpoint_id.clone();
                let new_publish = WebRtcPublishEndpoint::new(
                    new_publish_id,
                    publisher_endpoint.p2p.clone(),
                    publisher_member.downgrade(),
                );

                let new_self_play = WebRtcPlayEndpoint::new(
                    spec_play_name,
                    spec_play_endpoint.src.clone(),
                    new_publish.downgrade(),
                    this_member.downgrade(),
                );

                new_publish.add_sink(new_self_play.downgrade());

                publisher_member.insert_src(new_publish);

                self.insert_sink(new_self_play);
            }
        }

        // This is necessary to create [`WebRtcPublishEndpoint`],
        // to which none [`WebRtcPlayEndpoint`] refers.
        this_member_spec
            .publish_endpoints()
            .filter(|(endpoint_id, _)| self.srcs().get(endpoint_id).is_none())
            .for_each(|(endpoint_id, e)| {
                self.insert_src(WebRtcPublishEndpoint::new(
                    endpoint_id,
                    e.p2p.clone(),
                    this_member.downgrade(),
                ));
            });

        Ok(())
    }

<<<<<<< HEAD
    /// Returns [`LocalUri`] to this [`Member`].
    fn get_local_uri(&self) -> LocalUri<ToMember> {
        LocalUri::<ToMember>::new(self.room_id(), self.id())
    }

    /// Returns [`LocalUri`] to some endpoint from this [`Member`].
    ///
    /// __Note__ this function don't check presence of `Endpoint` in this
    /// [`Member`].
    pub fn get_local_uri_to_endpoint(
        &self,
        endpoint_id: EndpointId,
    ) -> LocalUri<ToEndpoint> {
        LocalUri::<ToEndpoint>::new(self.room_id(), self.id(), endpoint_id)
=======
    /// Returns [`Fid`] to this [`Member`].
    fn get_fid(&self) -> Fid<ToMember> {
        Fid::<ToMember>::new(self.room_id(), self.id())
    }

    /// Returns [`Fid`] to some endpoint from this [`Member`].
    ///
    /// __Note__ this function don't check presence of `Endpoint` in this
    /// [`Member`].
    pub fn get_fid_to_endpoint(
        &self,
        endpoint_id: EndpointId,
    ) -> Fid<ToEndpoint> {
        Fid::<ToEndpoint>::new(self.room_id(), self.id(), endpoint_id)
>>>>>>> 6b07bbc9
    }

    /// Notifies [`Member`] that some [`Peer`]s removed.
    ///
    /// All [`PeerId`]s related to this [`Member`] will be removed.
    ///
    /// [`Peer`]: crate::media::peer::Peer
    pub fn peers_removed(&self, peer_ids: &[PeerId]) {
        self.srcs()
            .values()
            .for_each(|p| p.remove_peer_ids(peer_ids));

        self.sinks()
            .values()
            .filter_map(|p| p.peer_id().map(|id| (id, p)))
            .filter(|(id, _)| peer_ids.contains(&id))
            .for_each(|(_, p)| p.reset());
    }

    /// Returns list of [`IceServer`] for this [`Member`].
    pub fn servers_list(&self) -> Option<Vec<IceServer>> {
        self.0.borrow().ice_user.as_ref().map(IceUser::servers_list)
    }

    /// Returns and sets to `None` [`IceUser`] of this [`Member`].
    pub fn take_ice_user(&self) -> Option<IceUser> {
        self.0.borrow_mut().ice_user.take()
    }

    /// Replaces and returns [`IceUser`] of this [`Member`].
    pub fn replace_ice_user(&self, new_ice_user: IceUser) -> Option<IceUser> {
        self.0.borrow_mut().ice_user.replace(new_ice_user)
    }

    /// Returns [`MemberId`] of this [`Member`].
    pub fn id(&self) -> MemberId {
        self.0.borrow().id.clone()
    }

    /// Returns credentials of this [`Member`].
    pub fn credentials(&self) -> String {
        self.0.borrow().credentials.clone()
    }

    /// Returns all srcs of this [`Member`].
    pub fn srcs(&self) -> HashMap<WebRtcPublishId, WebRtcPublishEndpoint> {
        self.0.borrow().srcs.clone()
    }

    /// Returns all sinks endpoints of this [`Member`].
    pub fn sinks(&self) -> HashMap<WebRtcPlayId, WebRtcPlayEndpoint> {
        self.0.borrow().sinks.clone()
    }

    /// Inserts sink endpoint into this [`Member`].
    pub fn insert_sink(&self, endpoint: WebRtcPlayEndpoint) {
        self.0.borrow_mut().sinks.insert(endpoint.id(), endpoint);
    }

    /// Inserts source endpoint into this [`Member`].
    pub fn insert_src(&self, endpoint: WebRtcPublishEndpoint) {
        self.0.borrow_mut().srcs.insert(endpoint.id(), endpoint);
    }

    /// Lookups [`WebRtcPublishEndpoint`] source endpoint by
    /// [`WebRtcPublishId`].
    pub fn get_src_by_id(
        &self,
        id: &WebRtcPublishId,
    ) -> Option<WebRtcPublishEndpoint> {
        self.0.borrow().srcs.get(id).cloned()
    }

    /// Lookups [`WebRtcPlayEndpoint`] sink endpoint by [`WebRtcPlayId`].
    pub fn get_sink_by_id(
        &self,
        id: &WebRtcPlayId,
    ) -> Option<WebRtcPlayEndpoint> {
        self.0.borrow().sinks.get(id).cloned()
    }

    /// Removes sink [`WebRtcPlayEndpoint`] from this [`Member`].
    pub fn remove_sink(&self, id: &WebRtcPlayId) {
        self.0.borrow_mut().sinks.remove(id);
    }

    /// Removes source [`WebRtcPublishEndpoint`] from this [`Member`].
    pub fn remove_src(&self, id: &WebRtcPublishId) {
        self.0.borrow_mut().srcs.remove(id);
    }

    /// Takes sink from [`Member`]'s `sinks`.
    pub fn take_sink(&self, id: &WebRtcPlayId) -> Option<WebRtcPlayEndpoint> {
        self.0.borrow_mut().sinks.remove(id)
    }

    /// Takes src from [`Member`]'s `srsc`.
    pub fn take_src(
        &self,
        id: &WebRtcPublishId,
    ) -> Option<WebRtcPublishEndpoint> {
        self.0.borrow_mut().srcs.remove(id)
    }

    /// Returns [`RoomId`] of this [`Member`].
    pub fn room_id(&self) -> RoomId {
        self.0.borrow().room_id.clone()
    }

    /// Creates new [`WebRtcPlayEndpoint`] based on provided
    /// [`WebRtcPlayEndpointSpec`].
    ///
<<<<<<< HEAD
    /// This function will add created [`WebRtcPlayEndpoint`] to src's
=======
    /// This function will add created [`WebRtcPlayEndpoint`] to `src`s of
>>>>>>> 6b07bbc9
    /// [`WebRtcPublishEndpoint`] and to provided [`Member`].
    pub fn create_sink(
        member: &Rc<Self>,
        id: WebRtcPlayId,
        spec: WebRtcPlayEndpointSpec,
    ) {
        let src = member.get_src_by_id(&spec.src.endpoint_id).unwrap();

        let sink = WebRtcPlayEndpoint::new(
            id,
            spec.src,
            src.downgrade(),
            member.downgrade(),
        );

        src.add_sink(sink.downgrade());
        member.insert_sink(sink);
    }

    /// Lookups [`WebRtcPublishEndpoint`] and [`WebRtcPlayEndpoint`] at one
    /// moment by ID.
    pub fn get_endpoint_by_id(
        &self,
        id: String,
    ) -> Result<Endpoint, MemberError> {
        let webrtc_publish_id = id.into();
        if let Some(publish_endpoint) = self.get_src_by_id(&webrtc_publish_id) {
            return Ok(Endpoint::WebRtcPublishEndpoint(publish_endpoint));
        }

        let webrtc_play_id = String::from(webrtc_publish_id).into();
        if let Some(play_endpoint) = self.get_sink_by_id(&webrtc_play_id) {
            return Ok(Endpoint::WebRtcPlayEndpoint(play_endpoint));
        }

        Err(MemberError::EndpointNotFound(
<<<<<<< HEAD
            self.get_local_uri_to_endpoint(webrtc_play_id.into()),
=======
            self.get_fid_to_endpoint(webrtc_play_id.into()),
>>>>>>> 6b07bbc9
        ))
    }

    /// Downgrades strong [`Member`]'s pointer to weak [`WeakMember`] pointer.
    pub fn downgrade(&self) -> WeakMember {
        WeakMember(Rc::downgrade(&self.0))
    }

    /// Compares pointers. If both pointers point to the same address, then
    /// returns `true`.
    #[cfg(test)]
    pub fn ptr_eq(&self, another_member: &Self) -> bool {
        Rc::ptr_eq(&self.0, &another_member.0)
    }
}

/// Weak pointer to [`Member`].
#[allow(clippy::module_name_repetitions)]
#[derive(Clone, Debug)]
pub struct WeakMember(Weak<RefCell<MemberInner>>);

impl WeakMember {
    /// Upgrades weak pointer to strong pointer.
    ///
    /// This function will __panic__ if weak pointer was dropped.
    pub fn upgrade(&self) -> Member {
        Member(Weak::upgrade(&self.0).unwrap())
    }

<<<<<<< HEAD
    /// Safe upgrades to [`Member`].
=======
    /// Safely upgrades to [`Member`].
>>>>>>> 6b07bbc9
    pub fn safe_upgrade(&self) -> Option<Member> {
        Weak::upgrade(&self.0).map(Member)
    }
}

/// Creates all empty [`Member`]s from [`RoomSpec`] and then
/// loads all related to this [`Member`]s sources and sinks endpoints.
///
/// Returns store of all [`Member`]s loaded from [`RoomSpec`].
pub fn parse_members(
    room_spec: &RoomSpec,
) -> Result<HashMap<MemberId, Member>, MembersLoadError> {
    let members_spec = room_spec.members().map_err(|e| {
        MembersLoadError::TryFromError(
            e,
<<<<<<< HEAD
            LocalUri::<ToRoom>::new(room_spec.id.clone()).into(),
=======
            Fid::<ToRoom>::new(room_spec.id.clone()).into(),
>>>>>>> 6b07bbc9
        )
    })?;

    let members: HashMap<MemberId, Member> = members_spec
        .iter()
        .map(|(id, member)| {
            let new_member = Member::new(
                id.clone(),
                member.credentials().to_string(),
                room_spec.id.clone(),
            );
            (id.clone(), new_member)
        })
        .collect();

    for member in members.values() {
        member.load(room_spec, &members)?;
    }

    debug!(
        "Created ParticipantService with participants: {:?}.",
        members
            .iter()
            .map(|(id, p)| {
                format!(
                    "{{ id: {}, sinks: {:?}, srcs: {:?} }};",
                    id,
                    p.sinks()
                        .into_iter()
                        .map(|(id, _)| id.to_string())
                        .collect::<Vec<String>>(),
                    p.srcs()
                        .into_iter()
                        .map(|(id, _)| id.to_string())
                        .collect::<Vec<String>>()
                )
            })
            .collect::<Vec<String>>()
    );

    Ok(members)
}

impl Into<ElementProto> for Member {
    fn into(self) -> ElementProto {
        let mut element = ElementProto::new();
        let mut member = MemberProto::new();

        let mut member_pipeline = HashMap::new();
        for (id, play) in self.sinks() {
<<<<<<< HEAD
            let local_uri = self.get_local_uri_to_endpoint(id.into());
            member_pipeline.insert(local_uri.to_string(), play.into());
        }
        for (id, publish) in self.srcs() {
            let local_uri = self.get_local_uri_to_endpoint(id.into());

            member_pipeline.insert(local_uri.to_string(), publish.into());
        }
        member.set_pipeline(member_pipeline);

=======
            member_pipeline.insert(id.to_string(), play.into());
        }
        for (id, publish) in self.srcs() {
            member_pipeline.insert(id.to_string(), publish.into());
        }
        member.set_pipeline(member_pipeline);

        member.set_id(self.id().to_string());
>>>>>>> 6b07bbc9
        member.set_credentials(self.credentials());

        element.set_member(member);

        element
    }
}

impl Into<RootElementProto> for Member {
    fn into(self) -> RootElementProto {
        let mut member_element: ElementProto = self.into();
        let member = member_element.take_member();

        let mut element = RootElementProto::new();
        element.set_member(member);

        element
    }
}

#[cfg(test)]
mod tests {
    use crate::api::control::{MemberId, RootElement};

    use super::*;

    const TEST_SPEC: &str = r#"
            kind: Room
            id: test-call
            spec:
              pipeline:
                caller:
                  kind: Member
                  credentials: test
                  spec:
                    pipeline:
                      publish:
                        kind: WebRtcPublishEndpoint
                        spec:
                          p2p: Always
                some-member:
                  kind: Member
                  credentials: test
                  spec:
                    pipeline:
                      publish:
                        kind: WebRtcPublishEndpoint
                        spec:
                          p2p: Always
                responder:
                  kind: Member
                  credentials: test
                  spec:
                    pipeline:
                      play:
                        kind: WebRtcPlayEndpoint
                        spec:
                          src: "local://test-call/caller/publish"
                      play2:
                        kind: WebRtcPlayEndpoint
                        spec:
                          src: "local://test-call/some-member/publish"
        "#;

    #[inline]
    fn id<T: From<String>>(s: &str) -> T {
        T::from(s.to_string())
    }

    fn get_test_store() -> HashMap<MemberId, Member> {
        let room_element: RootElement =
            serde_yaml::from_str(TEST_SPEC).unwrap();
        let room_spec = RoomSpec::try_from(&room_element).unwrap();
        parse_members(&room_spec).unwrap()
    }

    #[test]
    pub fn load_store() {
        let store = get_test_store();

        let caller = store.get(&id("caller")).unwrap();
        let responder = store.get(&id("responder")).unwrap();

        let caller_publish_endpoint =
            caller.get_src_by_id(&id("publish")).unwrap();
        let responder_play_endpoint =
            responder.get_sink_by_id(&id("play")).unwrap();

        let is_caller_has_responder_in_sinks = caller_publish_endpoint
            .sinks()
            .into_iter()
            .filter(|p| p.ptr_eq(&responder_play_endpoint))
            .count()
            == 1;
        assert!(is_caller_has_responder_in_sinks);

        assert!(responder_play_endpoint
            .src()
            .ptr_eq(&caller_publish_endpoint));

        let some_member = store.get(&id("some-member")).unwrap();
        assert!(some_member.sinks().is_empty());
        assert_eq!(some_member.srcs().len(), 1);

        let responder_play2_endpoint =
            responder.get_sink_by_id(&id("play2")).unwrap();
        let some_member_publisher =
            some_member.get_src_by_id(&id("publish")).unwrap();
        assert_eq!(some_member_publisher.sinks().len(), 1);
        let is_some_member_has_responder_in_sinks = some_member_publisher
            .sinks()
            .into_iter()
            .filter(|p| p.ptr_eq(&responder_play2_endpoint))
            .count()
            == 1;
        assert!(is_some_member_has_responder_in_sinks);
    }

    #[test]
    fn publisher_delete_all_their_players() {
        let store = get_test_store();

        let caller = store.get(&id("caller")).unwrap();
        let some_member = store.get(&id("some-member")).unwrap();
        let responder = store.get(&id("responder")).unwrap();

        caller.remove_src(&id("publish"));
        assert_eq!(responder.sinks().len(), 1);

        some_member.remove_src(&id("publish"));
        assert_eq!(responder.sinks().len(), 0);
    }

    #[test]
    fn player_delete_self_from_publisher_sink() {
        let store = get_test_store();

        let caller = store.get(&id("caller")).unwrap();
        let some_member = store.get(&id("some-member")).unwrap();
        let responder = store.get(&id("responder")).unwrap();

        let caller_publisher = caller.get_src_by_id(&id("publish")).unwrap();
        let some_member_publisher =
            some_member.get_src_by_id(&id("publish")).unwrap();

        responder.remove_sink(&id("play"));
        assert_eq!(caller_publisher.sinks().len(), 0);
        assert_eq!(some_member_publisher.sinks().len(), 1);

        responder.remove_sink(&id("play2"));
        assert_eq!(caller_publisher.sinks().len(), 0);
        assert_eq!(some_member_publisher.sinks().len(), 0);
    }
}<|MERGE_RESOLUTION|>--- conflicted
+++ resolved
@@ -12,11 +12,7 @@
 use derive_more::Display;
 use failure::Fail;
 use medea_client_api_proto::{IceServer, PeerId};
-<<<<<<< HEAD
-use medea_control_api_proto::grpc::control_api::{
-=======
 use medea_control_api_proto::grpc::api::{
->>>>>>> 6b07bbc9
     Element as RootElementProto, Member as MemberProto,
     Room_Element as ElementProto,
 };
@@ -24,11 +20,7 @@
 use crate::{
     api::control::{
         endpoints::WebRtcPlayEndpoint as WebRtcPlayEndpointSpec,
-<<<<<<< HEAD
-        local_uri::{LocalUri, StatefulLocalUri, ToEndpoint, ToMember, ToRoom},
-=======
         refs::{Fid, StatefulFid, ToEndpoint, ToMember, ToRoom},
->>>>>>> 6b07bbc9
         EndpointId, MemberId, MemberSpec, RoomId, RoomSpec,
         TryFromElementError, WebRtcPlayId, WebRtcPublishId,
     },
@@ -46,19 +38,11 @@
 pub enum MembersLoadError {
     /// Errors that can occur when we try transform some spec from `Element`.
     #[display(fmt = "TryFromElementError: {}", _0)]
-<<<<<<< HEAD
-    TryFromError(TryFromElementError, StatefulLocalUri),
-
-    /// [`Member`] not found.
-    #[display(fmt = "Member [id = {}] not found.", _0)]
-    MemberNotFound(LocalUri<ToMember>),
-=======
     TryFromError(TryFromElementError, StatefulFid),
 
     /// [`Member`] not found.
     #[display(fmt = "Member [id = {}] not found", _0)]
     MemberNotFound(Fid<ToMember>),
->>>>>>> 6b07bbc9
 
     /// [`EndpointSpec`] not found.
     ///
@@ -74,11 +58,7 @@
 #[derive(Debug, Fail, Display)]
 pub enum MemberError {
     #[display(fmt = "Endpoint [id = {}] not found.", _0)]
-<<<<<<< HEAD
-    EndpointNotFound(LocalUri<ToEndpoint>),
-=======
     EndpointNotFound(Fid<ToEndpoint>),
->>>>>>> 6b07bbc9
 }
 
 /// [`Member`] is member of [`Room`].
@@ -137,11 +117,7 @@
         member_id: &MemberId,
     ) -> Result<MemberSpec, MembersLoadError> {
         let element = room_spec.pipeline.get(member_id).map_or(
-<<<<<<< HEAD
-            Err(MembersLoadError::MemberNotFound(LocalUri::<ToMember>::new(
-=======
             Err(MembersLoadError::MemberNotFound(Fid::<ToMember>::new(
->>>>>>> 6b07bbc9
                 self.room_id(),
                 member_id.clone(),
             ))),
@@ -151,12 +127,7 @@
         MemberSpec::try_from(element).map_err(|e| {
             MembersLoadError::TryFromError(
                 e,
-<<<<<<< HEAD
-                LocalUri::<ToMember>::new(self.room_id(), member_id.clone())
-                    .into(),
-=======
                 Fid::<ToMember>::new(self.room_id(), member_id.clone()).into(),
->>>>>>> 6b07bbc9
             )
         })
     }
@@ -172,15 +143,9 @@
         let this_member_spec =
             self.get_member_from_room_spec(room_spec, &self_id)?;
 
-<<<<<<< HEAD
-        let this_member = store.get(&self.id()).ok_or_else(|| {
-            MembersLoadError::MemberNotFound(self.get_local_uri())
-        })?;
-=======
         let this_member = store
             .get(&self.id())
             .ok_or_else(|| MembersLoadError::MemberNotFound(self.get_fid()))?;
->>>>>>> 6b07bbc9
 
         for (spec_play_name, spec_play_endpoint) in
             this_member_spec.play_endpoints()
@@ -189,11 +154,7 @@
                 MemberId(spec_play_endpoint.src.member_id.to_string());
             let publisher_member =
                 store.get(&publisher_id).ok_or_else(|| {
-<<<<<<< HEAD
-                    MembersLoadError::MemberNotFound(LocalUri::<ToMember>::new(
-=======
                     MembersLoadError::MemberNotFound(Fid::<ToMember>::new(
->>>>>>> 6b07bbc9
                         self.room_id(),
                         publisher_id,
                     ))
@@ -265,22 +226,6 @@
         Ok(())
     }
 
-<<<<<<< HEAD
-    /// Returns [`LocalUri`] to this [`Member`].
-    fn get_local_uri(&self) -> LocalUri<ToMember> {
-        LocalUri::<ToMember>::new(self.room_id(), self.id())
-    }
-
-    /// Returns [`LocalUri`] to some endpoint from this [`Member`].
-    ///
-    /// __Note__ this function don't check presence of `Endpoint` in this
-    /// [`Member`].
-    pub fn get_local_uri_to_endpoint(
-        &self,
-        endpoint_id: EndpointId,
-    ) -> LocalUri<ToEndpoint> {
-        LocalUri::<ToEndpoint>::new(self.room_id(), self.id(), endpoint_id)
-=======
     /// Returns [`Fid`] to this [`Member`].
     fn get_fid(&self) -> Fid<ToMember> {
         Fid::<ToMember>::new(self.room_id(), self.id())
@@ -295,7 +240,6 @@
         endpoint_id: EndpointId,
     ) -> Fid<ToEndpoint> {
         Fid::<ToEndpoint>::new(self.room_id(), self.id(), endpoint_id)
->>>>>>> 6b07bbc9
     }
 
     /// Notifies [`Member`] that some [`Peer`]s removed.
@@ -408,11 +352,7 @@
     /// Creates new [`WebRtcPlayEndpoint`] based on provided
     /// [`WebRtcPlayEndpointSpec`].
     ///
-<<<<<<< HEAD
-    /// This function will add created [`WebRtcPlayEndpoint`] to src's
-=======
     /// This function will add created [`WebRtcPlayEndpoint`] to `src`s of
->>>>>>> 6b07bbc9
     /// [`WebRtcPublishEndpoint`] and to provided [`Member`].
     pub fn create_sink(
         member: &Rc<Self>,
@@ -449,11 +389,7 @@
         }
 
         Err(MemberError::EndpointNotFound(
-<<<<<<< HEAD
-            self.get_local_uri_to_endpoint(webrtc_play_id.into()),
-=======
             self.get_fid_to_endpoint(webrtc_play_id.into()),
->>>>>>> 6b07bbc9
         ))
     }
 
@@ -483,11 +419,7 @@
         Member(Weak::upgrade(&self.0).unwrap())
     }
 
-<<<<<<< HEAD
-    /// Safe upgrades to [`Member`].
-=======
     /// Safely upgrades to [`Member`].
->>>>>>> 6b07bbc9
     pub fn safe_upgrade(&self) -> Option<Member> {
         Weak::upgrade(&self.0).map(Member)
     }
@@ -503,11 +435,7 @@
     let members_spec = room_spec.members().map_err(|e| {
         MembersLoadError::TryFromError(
             e,
-<<<<<<< HEAD
-            LocalUri::<ToRoom>::new(room_spec.id.clone()).into(),
-=======
             Fid::<ToRoom>::new(room_spec.id.clone()).into(),
->>>>>>> 6b07bbc9
         )
     })?;
 
@@ -558,18 +486,6 @@
 
         let mut member_pipeline = HashMap::new();
         for (id, play) in self.sinks() {
-<<<<<<< HEAD
-            let local_uri = self.get_local_uri_to_endpoint(id.into());
-            member_pipeline.insert(local_uri.to_string(), play.into());
-        }
-        for (id, publish) in self.srcs() {
-            let local_uri = self.get_local_uri_to_endpoint(id.into());
-
-            member_pipeline.insert(local_uri.to_string(), publish.into());
-        }
-        member.set_pipeline(member_pipeline);
-
-=======
             member_pipeline.insert(id.to_string(), play.into());
         }
         for (id, publish) in self.srcs() {
@@ -578,7 +494,6 @@
         member.set_pipeline(member_pipeline);
 
         member.set_id(self.id().to_string());
->>>>>>> 6b07bbc9
         member.set_credentials(self.credentials());
 
         element.set_member(member);
