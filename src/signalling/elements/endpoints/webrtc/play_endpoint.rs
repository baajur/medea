--- conflicted
+++ resolved
@@ -6,23 +6,14 @@
 };
 
 use medea_client_api_proto::PeerId;
-<<<<<<< HEAD
-use medea_control_api_proto::grpc::control_api::{
-=======
 use medea_control_api_proto::grpc::api::{
->>>>>>> 6b07bbc9
     Element as RootElementProto, Member_Element as ElementProto,
     WebRtcPlayEndpoint as WebRtcPlayEndpointProto,
 };
 
 use crate::{
-<<<<<<< HEAD
-    api::control::endpoints::webrtc_play_endpoint::{
-        SrcUri, WebRtcPlayId as Id,
-=======
     api::control::{
         endpoints::webrtc_play_endpoint::WebRtcPlayId as Id, refs::SrcUri,
->>>>>>> 6b07bbc9
     },
     signalling::elements::{
         endpoints::webrtc::publish_endpoint::WeakWebRtcPublishEndpoint,
@@ -211,10 +202,7 @@
         let mut element = ElementProto::new();
         let mut play = WebRtcPlayEndpointProto::new();
         play.set_src(self.src_uri().to_string());
-<<<<<<< HEAD
-=======
         play.set_id(self.id().to_string());
->>>>>>> 6b07bbc9
         element.set_webrtc_play(play);
 
         element
