//! [`WebRtcPlayEndpoint`] implementation.

use std::{
    cell::RefCell,
    rc::{Rc, Weak},
};

<<<<<<< HEAD
use medea_client_api_proto::PeerId;
use medea_grpc_proto::control::{
    Element as RootElementProto, Member_Element as ElementProto,
    WebRtcPlayEndpoint as WebRtcPlayEndpointProto,
};
=======
use derive_more::{Display, From};
use medea_client_api_proto::PeerId;
>>>>>>> 7bd0c20c

use crate::{
    api::control::endpoints::webrtc_play_endpoint::{
        SrcUri, WebRtcPlayId as Id,
    },
    signalling::elements::{
        endpoints::webrtc::publish_endpoint::WeakWebRtcPublishEndpoint,
        member::WeakMember, Member,
    },
};

use super::publish_endpoint::WebRtcPublishEndpoint;

<<<<<<< HEAD
=======
#[doc(inline)]
pub use Id as WebRtcPlayId;

/// ID of endpoint.
#[derive(Clone, Debug, Eq, Hash, PartialEq, From, Display)]
pub struct Id(pub String);

>>>>>>> 7bd0c20c
#[derive(Debug, Clone)]
struct WebRtcPlayEndpointInner {
    /// ID of this [`WebRtcPlayEndpoint`].
    id: Id,

    /// Source URI of [`WebRtcPublishEndpoint`] from which this
    /// [`WebRtcPlayEndpoint`] receive data.
    src_uri: SrcUri,

    /// Publisher [`WebRtcPublishEndpoint`] from which this
    /// [`WebRtcPlayEndpoint`] receive data.
    src: WeakWebRtcPublishEndpoint,

    /// Owner [`Member`] of this [`WebRtcPlayEndpoint`].
    owner: WeakMember,

    /// [`PeerId`] of [`Peer`] created for this [`WebRtcPlayEndpoint`].
    ///
    /// Currently this field used for detecting status of this
    /// [`WebRtcPlayEndpoint`] connection.
    ///
    /// In future this may be used for removing [`WebRtcPlayEndpoint`]
    /// and related peer.
    peer_id: Option<PeerId>,
}

impl WebRtcPlayEndpointInner {
    fn src_uri(&self) -> SrcUri {
        self.src_uri.clone()
    }

    fn owner(&self) -> Member {
        self.owner.upgrade()
    }

    fn weak_owner(&self) -> WeakMember {
        self.owner.clone()
    }

    fn src(&self) -> WebRtcPublishEndpoint {
        self.src.upgrade()
    }

    fn set_peer_id(&mut self, peer_id: PeerId) {
        self.peer_id = Some(peer_id)
    }

    fn peer_id(&self) -> Option<PeerId> {
        self.peer_id
    }

    fn reset(&mut self) {
        self.peer_id = None
    }
}

impl Drop for WebRtcPlayEndpointInner {
    fn drop(&mut self) {
        if let Some(receiver_publisher) = self.src.safe_upgrade() {
            receiver_publisher.remove_empty_weaks_from_sinks();
        }
    }
}

/// Signalling representation of Control API's [`WebRtcPlayEndpoint`].
///
/// [`WebRtcPlayEndpoint`]: crate::api::control::endpoint::WebRtcPlayEndpoint
#[allow(clippy::module_name_repetitions)]
#[derive(Debug, Clone)]
pub struct WebRtcPlayEndpoint(Rc<RefCell<WebRtcPlayEndpointInner>>);

impl WebRtcPlayEndpoint {
    /// Create new [`WebRtcPlayEndpoint`].
    pub fn new(
        id: Id,
        src_uri: SrcUri,
        publisher: WeakWebRtcPublishEndpoint,
        owner: WeakMember,
    ) -> Self {
        Self(Rc::new(RefCell::new(WebRtcPlayEndpointInner {
            id,
            src_uri,
            src: publisher,
            owner,
            peer_id: None,
        })))
    }

    /// Returns [`SrcUri`] of this [`WebRtcPlayEndpoint`].
    pub fn src_uri(&self) -> SrcUri {
        self.0.borrow().src_uri()
    }

    /// Returns owner [`Member`] of this [`WebRtcPlayEndpoint`].
    ///
    /// __This function will panic if pointer to [`Member`] was dropped.__
    pub fn owner(&self) -> Member {
        self.0.borrow().owner()
    }

    /// Returns weak pointer to owner [`Member`] of this
    /// [`WebRtcPlayEndpoint`].
    pub fn weak_owner(&self) -> WeakMember {
        self.0.borrow().weak_owner()
    }

    /// Returns srcs's [`WebRtcPublishEndpoint`].
    ///
    /// __This function will panic if weak pointer was dropped.__
    pub fn src(&self) -> WebRtcPublishEndpoint {
        self.0.borrow().src()
    }

    /// Save [`PeerId`] of this [`WebRtcPlayEndpoint`].
    pub fn set_peer_id(&self, peer_id: PeerId) {
        self.0.borrow_mut().set_peer_id(peer_id);
    }

    /// Returns [`PeerId`] of this [`WebRtcPlayEndpoint`]'s [`Peer`].
    ///
    /// [`Peer`]: crate::media::peer::Peer
    pub fn peer_id(&self) -> Option<PeerId> {
        self.0.borrow().peer_id()
    }

    /// Reset state of this [`WebRtcPlayEndpoint`].
    ///
    /// _Atm this only reset peer_id._
    pub fn reset(&self) {
        self.0.borrow_mut().reset()
    }

    /// Returns [`Id`] of this [`WebRtcPlayEndpoint`].
    pub fn id(&self) -> Id {
        self.0.borrow().id.clone()
    }

    /// Downgrade [`WebRtcPlayEndpoint`] to [`WeakWebRtcPlayEndpoint`] weak
    /// pointer.
    pub fn downgrade(&self) -> WeakWebRtcPlayEndpoint {
        WeakWebRtcPlayEndpoint(Rc::downgrade(&self.0))
    }

    /// Compares [`WebRtcPlayEndpoint`]'s inner pointers. If both pointers
    /// points to the same address, then returns `true`.
    #[cfg(test)]
    pub fn ptr_eq(&self, another_play: &Self) -> bool {
        Rc::ptr_eq(&self.0, &another_play.0)
    }
}

/// Weak pointer to [`WebRtcPlayEndpoint`].
#[allow(clippy::module_name_repetitions)]
#[derive(Debug, Clone)]
pub struct WeakWebRtcPlayEndpoint(Weak<RefCell<WebRtcPlayEndpointInner>>);

impl WeakWebRtcPlayEndpoint {
    /// Upgrade weak pointer to strong pointer.
    ///
    /// This function will __panic__ if weak pointer was dropped.
    pub fn upgrade(&self) -> WebRtcPlayEndpoint {
        WebRtcPlayEndpoint(self.0.upgrade().unwrap())
    }

    /// Safe upgrade to [`WebRtcPlayEndpoint`].
    ///
    /// Returns `None` if weak pointer was dropped.
    pub fn safe_upgrade(&self) -> Option<WebRtcPlayEndpoint> {
        self.0.upgrade().map(WebRtcPlayEndpoint)
    }
}

impl Into<ElementProto> for WebRtcPlayEndpoint {
    fn into(self) -> ElementProto {
        let mut element = ElementProto::new();
        let mut play = WebRtcPlayEndpointProto::new();
        play.set_src(self.src_uri().to_string());
        element.set_webrtc_play(play);

        element
    }
}

impl Into<RootElementProto> for WebRtcPlayEndpoint {
    fn into(self) -> RootElementProto {
        let mut element = RootElementProto::new();
        let mut member_element: ElementProto = self.into();
        let endpoint = member_element.take_webrtc_play();
        element.set_webrtc_play(endpoint);
        element
    }
}<|MERGE_RESOLUTION|>--- conflicted
+++ resolved
@@ -5,16 +5,11 @@
     rc::{Rc, Weak},
 };
 
-<<<<<<< HEAD
 use medea_client_api_proto::PeerId;
 use medea_grpc_proto::control::{
     Element as RootElementProto, Member_Element as ElementProto,
     WebRtcPlayEndpoint as WebRtcPlayEndpointProto,
 };
-=======
-use derive_more::{Display, From};
-use medea_client_api_proto::PeerId;
->>>>>>> 7bd0c20c
 
 use crate::{
     api::control::endpoints::webrtc_play_endpoint::{
@@ -28,16 +23,6 @@
 
 use super::publish_endpoint::WebRtcPublishEndpoint;
 
-<<<<<<< HEAD
-=======
-#[doc(inline)]
-pub use Id as WebRtcPlayId;
-
-/// ID of endpoint.
-#[derive(Clone, Debug, Eq, Hash, PartialEq, From, Display)]
-pub struct Id(pub String);
-
->>>>>>> 7bd0c20c
 #[derive(Debug, Clone)]
 struct WebRtcPlayEndpointInner {
     /// ID of this [`WebRtcPlayEndpoint`].
