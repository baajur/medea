--- conflicted
+++ resolved
@@ -213,7 +213,6 @@
         self.0.borrow().is_force_relayed
     }
 
-<<<<<<< HEAD
     /// Returns `true` if `on_start` or `on_stop` callback is set.
     #[allow(clippy::unused_self)]
     pub fn has_traffic_callback(&self) -> bool {
@@ -222,7 +221,8 @@
         return true;
         #[cfg(not(test))]
         return false;
-=======
+    }
+
     /// Returns [`AudioSettings`] of this [`WebRtcPublishEndpoint`].
     pub fn audio_settings(&self) -> AudioSettings {
         self.0.borrow().audio_settings
@@ -231,7 +231,6 @@
     /// Returns [`VideoSettings`] of this [`WebRtcPublishEndpoint`].
     pub fn video_settings(&self) -> VideoSettings {
         self.0.borrow().video_settings
->>>>>>> 7ed8f6d2
     }
 
     /// Downgrades [`WebRtcPublishEndpoint`] to weak pointer
