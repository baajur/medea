--- conflicted
+++ resolved
@@ -5,11 +5,7 @@
 pub mod webrtc;
 
 use derive_more::From;
-<<<<<<< HEAD
-use medea_control_api_proto::grpc::medea as proto;
-=======
 use medea_control_api_proto::grpc::api as proto;
->>>>>>> a41e335d
 
 /// Enum which can store all kinds of [Medea] endpoints.
 ///
