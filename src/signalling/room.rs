--- conflicted
+++ resolved
@@ -11,17 +11,13 @@
 };
 use derive_more::Display;
 use failure::Fail;
-<<<<<<< HEAD
 use futures::future::{self, Future as _};
 use medea_client_api_proto::{
     Command, Event, IceCandidate, Peer as PeerSnapshot, PeerId,
     ServerPeerState, Snapshot, TrackId,
-=======
-use futures::future;
-use medea_client_api_proto::{Command, Event, IceCandidate, PeerId, TrackId};
+};
 use medea_control_api_proto::grpc::control_api::{
     Element as ElementProto, Room as RoomProto,
->>>>>>> 00ec8b2c
 };
 
 use crate::{
@@ -175,7 +171,6 @@
         self.id.clone()
     }
 
-<<<<<<< HEAD
     /// Creates [`Snapshot`] of server state for requested [`Member`].
     ///
     /// With this [`Snapshot`] client will synchronize his state with server
@@ -186,10 +181,7 @@
         &self,
         member_id: &MemberId,
     ) -> Result<Snapshot, RoomError> {
-        let member = self
-            .members
-            .get_member_by_id(member_id)
-            .ok_or_else(|| RoomError::MemberNotFound(member_id.clone()))?;
+        let member = self.members.get_member(member_id)?;
         let ice_servers = member.servers_list().unwrap_or_default();
 
         let peers = self.peers.get_peers_by_member_id(member_id);
@@ -210,11 +202,11 @@
             peers: peers_snapshots,
             ice_servers,
         })
-=======
+    }
+
     /// Returns reference to [`RoomId`] of this [`Room`].
     pub fn id(&self) -> &RoomId {
         &self.id
->>>>>>> 00ec8b2c
     }
 
     /// Sends [`Event::PeerCreated`] to one of specified [`Peer`]s based on
@@ -614,7 +606,6 @@
         ))
     }
 
-<<<<<<< HEAD
     /// Handler for [`Command::ResetMe`].
     ///
     /// On this command server should reset [`Member`]'s state
@@ -631,22 +622,11 @@
             .peers
             .remove_peers_related_to_member(resetting_member_id);
 
-        let resetting_member = self
-            .members
-            .get_member_by_id(resetting_member_id)
-            .cloned()
-            .ok_or_else(|| {
-                RoomError::MemberNotFound(resetting_member_id.clone())
-            })?;
+        let resetting_member = self.members.get_member(resetting_member_id)?;
 
         for (member_id, peers_ids) in removed_peers {
             if &member_id == resetting_member_id {
-                let member = self
-                    .members
-                    .get_member_by_id(&member_id)
-                    .ok_or_else(|| {
-                        RoomError::MemberNotFound(resetting_member_id.clone())
-                    })?;
+                let member = self.members.get_member(&member_id)?;
                 member.peers_removed(&peers_ids);
             } else {
                 self.member_peers_removed(peers_ids, member_id, ctx);
@@ -656,7 +636,8 @@
         self.init_member_connections(&resetting_member, ctx);
 
         Ok(Box::new(actix::fut::ok(())))
-=======
+    }
+
     /// Removes [`Peer`]s and call [`Room::member_peers_removed`] for every
     /// [`Member`].
     ///
@@ -743,7 +724,6 @@
              {}].",
             endpoint_id, member_id, self.id
         );
->>>>>>> 00ec8b2c
     }
 }
 
