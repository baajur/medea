--- conflicted
+++ resolved
@@ -1,11 +1,7 @@
 //! Room definitions and implementations. Room is responsible for media
 //! connection establishment between concrete [`Member`]s.
 
-<<<<<<< HEAD
-use std::{rc::Rc, time::Duration};
-=======
-use std::{collections::HashMap as StdHashMap, time::Duration};
->>>>>>> ce741bad
+use std::{collections::HashMap as StdHashMap, rc::Rc, time::Duration};
 
 use actix::{
     fut::wrap_future, Actor, ActorFuture, AsyncContext, Context, Handler,
@@ -589,7 +585,6 @@
     ) -> Self::Result {
         info!("RpcConnectionEstablished for member {}", msg.member_id);
 
-<<<<<<< HEAD
         let member_id = msg.member_id;
 
         let fut = self
@@ -601,32 +596,6 @@
             .map(move |member, room, ctx| {
                 room.init_member_connections(&member, ctx);
             });
-=======
-        let fut =
-            self.participants
-                .connection_established(ctx, msg.member_id, msg.connection)
-                .map_err(|err, _, _| {
-                    error!("RpcConnectionEstablished error {:?}", err)
-                })
-                .map(move |_, room, ctx| {
-                    room.peers
-                        .get_peers_by_member_id(member_id)
-                        .into_iter()
-                        .for_each(|peer| {
-                            // Only New peers should be connected.
-                            if let PeerStateMachine::New(peer) = peer {
-                                if room.participants.member_has_connection(
-                                    peer.partner_member_id(),
-                                ) {
-                                    ctx.notify(ConnectPeers(
-                                        peer.id(),
-                                        peer.partner_peer_id(),
-                                    ));
-                                }
-                            }
-                        });
-                });
->>>>>>> ce741bad
         Box::new(fut)
     }
 }
@@ -664,15 +633,11 @@
             msg.member_id, msg.reason
         );
 
-<<<<<<< HEAD
         if let ClosedReason::Closed = msg.reason {
             self.peers.connection_closed(&msg.member_id, ctx);
         }
 
         self.members
-            .connection_closed(ctx, msg.member_id, &msg.reason);
-=======
-        self.participants
             .connection_closed(ctx, msg.member_id, &msg.reason);
     }
 }
@@ -860,6 +825,5 @@
                 .unwrap(),
             ]
         );
->>>>>>> ce741bad
     }
 }