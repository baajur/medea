--- conflicted
+++ resolved
@@ -19,10 +19,7 @@
             RpcConnectionEstablished,
         },
         control::{Member, MemberId},
-<<<<<<< HEAD
-=======
         protocol::{Command, Event, IceCandidate},
->>>>>>> a3ad1345
     },
     log::prelude::*,
     media::{
