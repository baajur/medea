--- conflicted
+++ resolved
@@ -3,7 +3,6 @@
 //!
 //! [`Member`]: crate::signalling::elements::member::Member
 
-<<<<<<< HEAD
 // TODO: This mod size is getting out of hand now. We should consider splitting
 //       it to multiple mod's for the sake of readability, e.g.:
 //       1. rpc_server.rs:
@@ -35,16 +34,6 @@
 use actix::{
     Actor, ActorFuture, Addr, AsyncContext, Context, ContextFutureSpawner as _,
     Handler, MailboxError, Message, StreamHandler, WrapFuture as _,
-=======
-use std::{
-    collections::{HashMap, HashSet},
-    sync::Arc,
-};
-
-use actix::{
-    Actor, ActorFuture, Addr, Context, ContextFutureSpawner as _, Handler,
-    MailboxError, Message, WrapFuture as _,
->>>>>>> faab5bf7
 };
 use chrono::{DateTime, Utc};
 use derive_more::{Display, From};
@@ -86,19 +75,6 @@
         WaitLocalSdp, WaitRemoteSdp,
     },
     shutdown::ShutdownGracefully,
-<<<<<<< HEAD
-    signalling::peers::TrackMediaType,
-=======
-    signalling::{
-        elements::{
-            endpoints::webrtc::{WebRtcPlayEndpoint, WebRtcPublishEndpoint},
-            member::MemberError,
-            Member, MembersLoadError,
-        },
-        participants::{ParticipantService, ParticipantServiceErr},
-        peers::{PeerStarted, PeerStopped, PeerTrafficWatcher, PeersService},
-    },
->>>>>>> faab5bf7
     turn::TurnServiceErr,
     utils::ResponseActAnyFuture,
     AppContext,
@@ -115,10 +91,11 @@
     },
     participants::{ParticipantService, ParticipantServiceErr},
     peers::{
-        FatalPeerFailure, PeerStarted, PeerStopped, PeerTrafficWatcher,
-        PeersMetricsEvent, PeersMetricsEventHandler, PeersService,
+        PeerStarted, PeerStopped, PeerTrafficWatcher, PeersMetricsEvent,
+        PeersMetricsEventHandler, PeersService,
     },
 };
+use crate::api::control::callback::MediaDirection;
 
 /// Ergonomic type alias for using [`ActorFuture`] for [`Room`].
 pub type ActFuture<O> = Box<dyn ActorFuture<Actor = Room, Output = O>>;
@@ -173,19 +150,11 @@
     #[display(fmt = "TurnService errored in Room: {}", _0)]
     TurnServiceErr(TurnServiceErr),
 
-<<<<<<< HEAD
     /// [`MailboxError`] return on sending message to the
     /// [`PeerTrafficWatcher`] service.
     #[display(
         fmt = "Mailbox error while sending message to the \
                'PeerTrafficWatcher' service. {:?}",
-=======
-    /// [`MailboxError`] returned on sending message to [`PeerTrafficWatcher`]
-    /// service.
-    #[display(
-        fmt = "Mailbox error while sending message to PeerTrafficWatcher \
-               service: {}",
->>>>>>> faab5bf7
         _0
     )]
     #[from(ignore)]
@@ -261,11 +230,7 @@
                 room_spec.id().clone(),
                 context.turn_service.clone(),
                 peers_traffic_watcher,
-<<<<<<< HEAD
-                &context.config.peer_media_traffic,
-=======
                 &context.config.media,
->>>>>>> faab5bf7
             ),
             members: ParticipantService::new(room_spec, context)?,
             state: State::Started,
@@ -384,15 +349,8 @@
             if receiver.peer_id().is_none()
                 && self.members.member_has_connection(&publisher.owner().id())
             {
-<<<<<<< HEAD
                 connect_endpoints_tasks
                     .push(self.peers.connect_endpoints(publisher, receiver))
-=======
-                connect_endpoints_tasks.push(
-                    self.peers
-                        .connect_endpoints(publisher.clone(), receiver.clone()),
-                )
->>>>>>> faab5bf7
             }
         }
 
@@ -502,19 +460,18 @@
     ///
     /// This will delete [`Peer`]s from [`PeerRepository`] and send
     /// [`Event::PeersRemoved`] event to [`Member`].
-    fn remove_peers<'a, Peers: IntoIterator<Item = &'a PeerId>>(
+    fn remove_peers(
         &mut self,
         member_id: &MemberId,
-        peer_ids_to_remove: Peers,
+        peer_ids_to_remove: &HashSet<PeerId>,
         ctx: &mut Context<Self>,
-<<<<<<< HEAD
     ) -> HashMap<MemberId, Vec<PeerStateMachine>> {
         debug!(
             "Remove Peers {:?} from Room [id = {}].",
             peer_ids_to_remove, self.id
         );
         let removed_peers =
-            self.peers.remove_peers(&member_id, &peer_ids_to_remove);
+            self.peers.remove_peers(&member_id, peer_ids_to_remove);
 
         removed_peers
             .iter()
@@ -528,21 +485,6 @@
                 self.member_peers_removed(peers_id, member_id, ctx)
                     .map(|_, _, _| ())
                     .spawn(ctx);
-=======
-    ) {
-        debug!("Remove peers.");
-        self.peers
-            .remove_peers(&member_id, peer_ids_to_remove)
-            .into_iter()
-            .for_each(|(member_id, peers)| {
-                self.member_peers_removed(
-                    peers.into_iter().map(|p| p.id()).collect(),
-                    member_id,
-                    ctx,
-                )
-                .map(|_, _, _| ())
-                .spawn(ctx);
->>>>>>> faab5bf7
             });
 
         removed_peers
@@ -614,7 +556,6 @@
         endpoint_id: EndpointId,
         ctx: &mut Context<Self>,
     ) {
-<<<<<<< HEAD
         debug!(
             "Removing Endpoint [id = {}] in Member [id = {}] from Room [id = \
              {}].",
@@ -660,43 +601,6 @@
                     self.callbacks.send_callback(url, req);
                 });
         }
-=======
-        let endpoint_id =
-            if let Some(member) = self.members.get_member_by_id(member_id) {
-                let play_id = endpoint_id.into();
-                if let Some(endpoint) = member.take_sink(&play_id) {
-                    if let Some(peer_id) = endpoint.peer_id() {
-                        let removed_peers =
-                            self.peers.remove_peers(member_id, &[peer_id]);
-                        for (member_id, peers) in removed_peers {
-                            self.member_peers_removed(
-                                peers.into_iter().map(|p| p.id()).collect(),
-                                member_id,
-                                ctx,
-                            )
-                            .map(|_, _, _| ())
-                            .spawn(ctx);
-                        }
-                    }
-                }
-
-                let publish_id = String::from(play_id).into();
-                if let Some(endpoint) = member.take_src(&publish_id) {
-                    let peer_ids = endpoint.peer_ids();
-                    self.remove_peers(member_id, &peer_ids, ctx);
-                }
-
-                publish_id.into()
-            } else {
-                endpoint_id
-            };
-
-        debug!(
-            "Endpoint [id = {}] removed in Member [id = {}] from Room [id = \
-             {}].",
-            endpoint_id, member_id, self.id
-        );
->>>>>>> faab5bf7
     }
 
     /// Creates new [`WebRtcPlayEndpoint`] in specified [`Member`].
@@ -836,17 +740,15 @@
         &self,
         command: &CommandMessage,
     ) -> Result<(), CommandValidationError> {
-        use Command as C;
-        use CommandValidationError::{
-            PeerBelongsToAnotherMember, PeerNotFound,
-        };
+        use Command::*;
+        use CommandValidationError::*;
 
         let peer_id = match command.command {
-            C::MakeSdpOffer { peer_id, .. }
-            | C::MakeSdpAnswer { peer_id, .. }
-            | C::SetIceCandidate { peer_id, .. }
-            | C::AddPeerConnectionMetrics { peer_id, .. }
-            | C::UpdateTracks { peer_id, .. } => peer_id,
+            MakeSdpOffer { peer_id, .. }
+            | MakeSdpAnswer { peer_id, .. }
+            | SetIceCandidate { peer_id, .. }
+            | AddPeerConnectionMetrics { peer_id, .. }
+            | UpdateTracks { peer_id, .. } => peer_id,
         };
 
         let peer = self
@@ -1157,7 +1059,8 @@
         tracks_patches: Vec<TrackPatch>,
     ) -> Self::Output {
         let member_id;
-        let peer_spec;
+        let peer_senders;
+        let peer_receivers;
 
         if let Ok(peer) = self.peers.get_peer_by_id(peer_id) {
             let is_peer_video_muted_before =
@@ -1213,7 +1116,8 @@
                 }
             }
 
-            peer_spec = peer.get_spec();
+            peer_senders = peer.senders();
+            peer_receivers = peer.receivers();
             member_id = peer.member_id();
         } else {
             return Ok(Box::new(actix::fut::ok(())));
@@ -1227,10 +1131,10 @@
             },
         );
 
-        if peer_spec.senders.is_empty() && peer_spec.receivers.is_empty() {
+        if peer_senders.is_empty() && peer_receivers.is_empty() {
             self.peers.unregister_peer(peer_id);
         } else if self.peers.is_peer_registered(peer_id) {
-            self.peers.update_peer_spec(peer_id, peer_spec);
+            self.peers.update_peer_tracks(peer_id);
         } else {
             let reregister_fut = self.peers.reregister_peer(peer_id);
 
@@ -1339,7 +1243,7 @@
         debug!("Room [id = {}] started.", self.id);
 
         ctx.run_interval(Duration::from_secs(1), |this, _| {
-            this.peers.check_peers_validity();
+            this.peers.check_peers();
         });
 
         ctx.add_stream(self.peers.subscribe_to_metrics_events());
@@ -1356,11 +1260,12 @@
     type Output = ActFuture<()>;
 
     /// Notifies [`Room`] about fatal [`PeerConnection`] failure.
-    fn on_wrong_traffic_flowing(
+    fn on_no_traffic_flow(
         &mut self,
         peer_id: PeerId,
-        at: DateTime<Utc>,
-        media_type: TrackMediaType,
+        was_flowing_at: DateTime<Utc>,
+        media_type: MediaType,
+        direction: MediaDirection,
     ) -> Self::Output {
         let peer = self.peers.get_peer_by_id(peer_id).unwrap();
         debug!(
@@ -1372,7 +1277,7 @@
             if let Some(endpoint) = weak_endpoint.upgrade() {
                 if let Some((url, req)) = endpoint.get_on_stop(
                     peer_id,
-                    at,
+                    was_flowing_at,
                     media_type.into(),
                     OnStopReason::WrongTrafficFlowing,
                 ) {
@@ -1383,53 +1288,14 @@
 
         Box::new(actix::fut::ready(()))
     }
-}
-
-impl Handler<FatalPeerFailure> for Room {
-    type Result = ();
-
-    /// Removes failured [`Peer`], and sends `on_stop` callbacks for all related
-    /// to this [`Peer`] endpoints which considered as stopped.
-    fn handle(
-        &mut self,
-        msg: FatalPeerFailure,
-        _: &mut Self::Context,
-    ) -> Self::Result {
-        warn!(
-            "Traffic of the Peer [id = {}] from Room [id = {}] is flowing \
-             wrongly!",
-            msg.peer_id, self.id
-        );
-
-        let peer_id = msg.peer_id;
-        if let Ok(peer) = self.peers.get_peer_by_id(peer_id) {
-            peer.endpoints()
-                .into_iter()
-                .filter_map(|e| {
-                    e.get_both_on_stop(
-                        peer.id(),
-                        OnStopReason::WrongTrafficFlowing,
-                        msg.at,
-                    )
-                })
-                .chain(
-                    self.peers
-                        .get_peer_by_id(peer.partner_peer_id())
-                        .map(PeerStateMachine::endpoints)
-                        .unwrap_or_default()
-                        .into_iter()
-                        .filter_map(|e| {
-                            e.get_both_on_stop(
-                                peer.partner_peer_id(),
-                                OnStopReason::WrongTrafficFlowing,
-                                msg.at,
-                            )
-                        }),
-                )
-                .for_each(|(url, req)| {
-                    self.callbacks.send_callback(url, req);
-                });
-        }
+
+    fn on_traffic_flows(
+        &mut self,
+        peer_id: PeerId,
+        media_type: MediaType,
+        direction: MediaDirection,
+    ) -> Self::Output {
+        todo!()
     }
 }
 
@@ -1822,30 +1688,6 @@
     }
 }
 
-impl Handler<PeerStarted> for Room {
-    type Result = ();
-
-    fn handle(
-        &mut self,
-        _: PeerStarted,
-        _: &mut Self::Context,
-    ) -> Self::Result {
-        // TODO: Implement PeerStarted logic.
-    }
-}
-
-impl Handler<PeerStopped> for Room {
-    type Result = ();
-
-    fn handle(
-        &mut self,
-        _: PeerStopped,
-        _: &mut Self::Context,
-    ) -> Self::Result {
-        // TODO: Implement PeerStopped logic.
-    }
-}
-
 #[cfg(test)]
 mod test {
     use super::*;
@@ -1869,11 +1711,7 @@
         Room::new(
             &room_spec,
             &ctx,
-<<<<<<< HEAD
             build_peers_traffic_watcher(&conf::PeerMediaTraffic::default()),
-=======
-            build_peers_traffic_watcher(&conf::Media::default()),
->>>>>>> faab5bf7
         )
         .unwrap()
     }
