--- conflicted
+++ resolved
@@ -14,11 +14,7 @@
 use derive_more::Display;
 use failure::Fail;
 use medea_client_api_proto::{
-<<<<<<< HEAD
     AudioSettings, Direction, IceServer, MediaType, Mid, PeerId as Id, Track,
-=======
-    AudioSettings, Direction, IceServer, MediaType, PeerId as Id, Track,
->>>>>>> 8725316f
     TrackId, TrackUpdate, VideoSettings,
 };
 use medea_macro::enum_delegate;
@@ -36,11 +32,7 @@
     },
 };
 
-<<<<<<< HEAD
-/// [`Peer`] doesnt have remote [SDP] and is waiting for local [SDP].
-=======
 /// [`Peer`] doesn't have remote [SDP] and is waiting for local [SDP].
->>>>>>> 8725316f
 ///
 /// [SDP]: https://tools.ietf.org/html/rfc4317
 #[derive(Debug, PartialEq)]
@@ -58,12 +50,7 @@
 #[derive(Debug, PartialEq)]
 pub struct WaitRemoteSdp;
 
-<<<<<<< HEAD
-/// There is no negotiation happening atm. It may have ended or haven't started
-/// yet.
-=======
 /// No negotiation happening atm. It may have been ended or haven't yet started.
->>>>>>> 8725316f
 #[derive(Debug, PartialEq)]
 pub struct Stable;
 
@@ -221,22 +208,14 @@
     /// All [`MediaTrack`]s with a `Send` direction.
     senders: HashMap<TrackId, Rc<MediaTrack>>,
 
-<<<<<<< HEAD
-    /// If `true` then this [`Peer`] must be forcibly connected through TURN.
-=======
     /// Indicator whether this [`Peer`] must be forcibly connected through
     /// TURN.
->>>>>>> 8725316f
     is_force_relayed: bool,
 
     /// Weak references to the [`Endpoint`]s related to this [`Peer`].
     endpoints: Vec<WeakEndpoint>,
 
-<<<<<<< HEAD
-    /// Is this `Peer` was created on remote.
-=======
     /// Indicator whether this [`Peer`] was created on remote.
->>>>>>> 8725316f
     is_known_to_remote: bool,
 
     /// Tracks changes, that remote [`Peer`] is not aware of.
@@ -253,7 +232,6 @@
     /// [`MediaTrack`]s with [`Direction::Recv`] of this [`Peer`] that remote
     /// Peer is not aware of.
     AddRecvTrack(Rc<MediaTrack>),
-<<<<<<< HEAD
 
     /// [`TrackId`] of the removed [`MediaTrack`]. Remote Peer currently
     /// doesn't know that this [`MediaTrack`] was removed on the server.
@@ -297,39 +275,6 @@
                 TrackUpdate::Removed(*track_id)
             }
         }
-=======
-}
-
-impl TrackChange {
-    /// Tries to return [`Track`] based on this [`TrackChange`].
-    ///
-    /// Returns `None` if this [`TrackChange`] doesn't indicates new [`Track`]
-    /// creation.
-    fn try_as_track(&self, partner_peer_id: Id) -> Option<Track> {
-        let (direction, track) = match self {
-            TrackChange::AddSendTrack(track) => (
-                Direction::Send {
-                    receivers: vec![partner_peer_id],
-                    mid: track.mid(),
-                },
-                track,
-            ),
-            TrackChange::AddRecvTrack(track) => (
-                Direction::Recv {
-                    sender: partner_peer_id,
-                    mid: track.mid(),
-                },
-                track,
-            ),
-        };
-
-        Some(Track {
-            id: track.id,
-            is_muted: false,
-            media_type: track.media_type.clone(),
-            direction,
-        })
->>>>>>> 8725316f
     }
 }
 
@@ -370,7 +315,6 @@
     /// Returns [`TrackUpdate`]s of this [`Peer`] which should be sent to the
     /// client in the [`Event::TracksApplied`].
     pub fn get_updates(&self) -> Vec<TrackUpdate> {
-<<<<<<< HEAD
         self.context
             .pending_track_updates
             .iter()
@@ -384,26 +328,6 @@
             .pending_track_updates
             .iter()
             .filter_map(|update| update.as_new_track(self.partner_peer_id()))
-=======
-        self.context
-            .pending_track_updates
-            .iter()
-            .map(|change| {
-                // TODO: remove this unwrap when new TrackChanges will be
-                //       implemented.
-                change.try_as_track(self.partner_peer_id()).unwrap()
-            })
-            .map(TrackUpdate::Added)
->>>>>>> 8725316f
-            .collect()
-    }
-
-    /// Returns [`Track`]s that remote [`Peer`] is not aware of.
-    pub fn new_tracks(&self) -> Vec<Track> {
-        self.context
-            .pending_track_updates
-            .iter()
-            .filter_map(|update| update.try_as_track(self.partner_peer_id()))
             .collect()
     }
 
@@ -467,11 +391,7 @@
         &self.context.senders
     }
 
-<<<<<<< HEAD
-    /// If `true` then this [`Peer`] is known to client (`Event::PeerCreated`
-=======
     /// Indicates whether this [`Peer`] is known to client (`Event::PeerCreated`
->>>>>>> 8725316f
     /// for this [`Peer`] was sent to the client).
     pub fn is_known_to_remote(&self) -> bool {
         self.context.is_known_to_remote
@@ -486,24 +406,18 @@
         self.context.is_known_to_remote = true;
         self.context.pending_track_updates.clear();
     }
-<<<<<<< HEAD
 
     /// Returns `true` if this [`Peer`] doesn't have any `Send` and `Recv`
     /// [`MediaTrack`]s.
     pub fn is_empty(&self) -> bool {
         self.context.senders.is_empty() && self.context.receivers.is_empty()
     }
-=======
->>>>>>> 8725316f
 }
 
 impl Peer<WaitLocalSdp> {
     /// Sets local description and transition [`Peer`] to [`WaitRemoteSdp`]
     /// state.
-<<<<<<< HEAD
-=======
     #[inline]
->>>>>>> 8725316f
     pub fn set_local_sdp(self, sdp_offer: String) -> Peer<WaitRemoteSdp> {
         let mut context = self.context;
         context.sdp_offer = Some(sdp_offer);
@@ -522,18 +436,10 @@
     /// Errors with [`PeerError::MidsMismatch`] if [`Peer`] is sending
     /// [`MediaTrack`] without providing its [mid].
     ///
-<<<<<<< HEAD
-    /// [mid]:
-    /// https://developer.mozilla.org/en-US/docs/Web/API/RTCRtpTransceiver/mid
+    /// [mid]: https://developer.mozilla.org/docs/Web/API/RTCRtpTransceiver/mid
     pub fn set_mids(
         &mut self,
         mut mids: HashMap<TrackId, Mid>,
-=======
-    /// [mid]: https://developer.mozilla.org/docs/Web/API/RTCRtpTransceiver/mid
-    pub fn set_mids(
-        &mut self,
-        mut mids: HashMap<TrackId, String>,
->>>>>>> 8725316f
     ) -> Result<(), PeerError> {
         let tracks = self
             .context
@@ -562,7 +468,6 @@
             context: self.context,
             state: Stable {},
         }
-<<<<<<< HEAD
     }
 }
 
@@ -579,24 +484,6 @@
     }
 }
 
-=======
-    }
-}
-
-impl Peer<WaitLocalHaveRemote> {
-    /// Sets local description and transitions [`Peer`] to [`Stable`] state.
-    pub fn set_local_sdp(mut self, sdp_answer: String) -> Peer<Stable> {
-        self.negotiation_finished();
-        self.context.sdp_answer = Some(sdp_answer);
-
-        Peer {
-            context: self.context,
-            state: Stable {},
-        }
-    }
-}
-
->>>>>>> 8725316f
 impl Peer<Stable> {
     /// Creates new [`Peer`] for [`Member`].
     ///
@@ -665,7 +552,6 @@
             src.add_track_id(self.id(), track_video.id);
             self.add_sender(Rc::clone(&track_video));
             partner_peer.add_receiver(track_video);
-<<<<<<< HEAD
         }
     }
 
@@ -688,8 +574,6 @@
                     .pending_track_updates
                     .push(TrackChange::RemoveTrack(track_id));
             }
-=======
->>>>>>> 8725316f
         }
     }
 
@@ -715,7 +599,6 @@
     }
 
     /// Returns [mid]s of this [`Peer`].
-<<<<<<< HEAD
     ///
     /// # Errors
     ///
@@ -735,49 +618,6 @@
             );
         }
         Ok(mids)
-    }
-
-    /// Changes [`Peer`] state to [`WaitLocalSdp`] and discards previously saved
-    /// [SDP] Offer and Answer.
-    ///
-    /// Sets [`Context::is_renegotiate`] to `true`.
-    ///
-    /// Resets [`Context::sdp_offer`] and [`Context::sdp_answer`].
-    ///
-    /// [SDP]: https://tools.ietf.org/html/rfc4317
-    pub fn start_renegotiation(self) -> Peer<WaitLocalSdp> {
-        let mut context = self.context;
-        context.sdp_answer = None;
-        context.sdp_offer = None;
-
-        Peer {
-            context,
-            state: WaitLocalSdp {},
-        }
-    }
-
-    /// Adds [`Track`] to [`Peer`] send tracks list.
-=======
->>>>>>> 8725316f
-    ///
-    /// This [`Track`] is considered new (not known to remote) and may be
-    /// obtained by calling `Peer.new_tracks`.
-    fn add_sender(&mut self, track: Rc<MediaTrack>) {
-        self.context
-            .pending_track_updates
-            .push(TrackChange::AddSendTrack(Rc::clone(&track)));
-        self.context.senders.insert(track.id, track);
-    }
-
-    /// Adds [`Track`] to [`Peer`] receive tracks list.
-    ///
-    /// This [`Track`] is considered new (not known to remote) and may be
-    /// obtained by calling `Peer.new_tracks`.
-    fn add_receiver(&mut self, track: Rc<MediaTrack>) {
-        self.context
-            .pending_track_updates
-            .push(TrackChange::AddRecvTrack(Rc::clone(&track)));
-        self.context.receivers.insert(track.id, track);
     }
 
     /// Changes [`Peer`] state to [`WaitLocalSdp`] and discards previously saved
