//! Remote [`RTCPeerConnection`][1] representation.
//!
//! [1]: https://www.w3.org/TR/webrtc/#rtcpeerconnection-interface

#![allow(clippy::use_self)]

<<<<<<< HEAD
use std::{convert::TryFrom, fmt::Display, rc::Rc};
=======
use std::{
    collections::HashMap as StdHashMap, convert::TryFrom, fmt, sync::Arc,
};
>>>>>>> ce741bad

use failure::Fail;
use hashbrown::HashMap;
use medea_client_api_proto::{
    AudioSettings, Direction, MediaType, Track, VideoSettings,
};
use medea_macro::enum_delegate;

use crate::{
    api::control::MemberId,
    media::{MediaTrack, TrackId},
    signalling::peers::Counter,
};

/// Newly initialized [`Peer`] ready to signalling.
#[derive(Debug, PartialEq)]
pub struct New {}

/// [`Peer`] doesnt have remote SDP and is waiting for local SDP.
#[derive(Debug, PartialEq)]
pub struct WaitLocalSdp {}

/// [`Peer`] has remote SDP and is waiting for local SDP.
#[derive(Debug, PartialEq)]
pub struct WaitLocalHaveRemote {}

/// [`Peer`] has local SDP and is waiting for remote SDP.
#[derive(Debug, PartialEq)]
pub struct WaitRemoteSdp {}

/// SDP exchange ended.
#[derive(Debug, PartialEq)]
pub struct Stable {}

/// Produced when unwrapping [`PeerStateMachine`] to [`Peer`] with wrong state.
#[derive(Fail, Debug)]
#[allow(clippy::module_name_repetitions)]
pub enum PeerError {
    #[fail(
        display = "Cannot unwrap Peer from PeerStateMachine [id = {}]. \
                   Expected state {} was {}",
        _0, _1, _2
    )]
    WrongState(Id, &'static str, String),
    #[fail(
        display = "Peer is sending Track [{}] without providing its mid",
        _0
    )]
    MidsMismatch(TrackId),
}

impl PeerError {
    pub fn new_wrong_state(
        peer: &PeerStateMachine,
        expected: &'static str,
    ) -> Self {
        PeerError::WrongState(peer.id(), expected, format!("{}", peer))
    }
}

/// Implementation of ['Peer'] state machine.
#[allow(clippy::module_name_repetitions)]
#[enum_delegate(pub fn id(&self) -> Id)]
#[enum_delegate(pub fn member_id(&self) -> MemberId)]
#[enum_delegate(pub fn partner_peer_id(&self) -> Id)]
#[enum_delegate(pub fn partner_member_id(&self) -> MemberId)]
#[derive(Debug)]
pub enum PeerStateMachine {
    New(Peer<New>),
    WaitLocalSdp(Peer<WaitLocalSdp>),
    WaitLocalHaveRemote(Peer<WaitLocalHaveRemote>),
    WaitRemoteSdp(Peer<WaitRemoteSdp>),
    Stable(Peer<Stable>),
}

impl fmt::Display for PeerStateMachine {
    fn fmt(&self, f: &mut fmt::Formatter) -> fmt::Result {
        match self {
            PeerStateMachine::WaitRemoteSdp(_) => write!(f, "WaitRemoteSdp"),
            PeerStateMachine::New(_) => write!(f, "New"),
            PeerStateMachine::WaitLocalSdp(_) => write!(f, "WaitLocalSdp"),
            PeerStateMachine::WaitLocalHaveRemote(_) => {
                write!(f, "WaitLocalHaveRemote")
            }
            PeerStateMachine::Stable(_) => write!(f, "Stable"),
        }
    }
}

macro_rules! impl_peer_converts {
    ($peer_type:tt) => {
        impl<'a> TryFrom<&'a PeerStateMachine> for &'a Peer<$peer_type> {
            type Error = PeerError;

            fn try_from(
                peer: &'a PeerStateMachine,
            ) -> Result<Self, Self::Error> {
                match peer {
                    PeerStateMachine::$peer_type(peer) => Ok(peer),
                    _ => Err(PeerError::WrongState(
                        1,
                        stringify!($peer_type),
                        format!("{}", peer),
                    )),
                }
            }
        }

        impl TryFrom<PeerStateMachine> for Peer<$peer_type> {
            type Error = PeerError;

            fn try_from(peer: PeerStateMachine) -> Result<Self, Self::Error> {
                match peer {
                    PeerStateMachine::$peer_type(peer) => Ok(peer),
                    _ => Err(PeerError::WrongState(
                        1,
                        stringify!($peer_type),
                        format!("{}", peer),
                    )),
                }
            }
        }

        impl From<Peer<$peer_type>> for PeerStateMachine {
            fn from(peer: Peer<$peer_type>) -> Self {
                PeerStateMachine::$peer_type(peer)
            }
        }
    };
}

impl_peer_converts!(New);
impl_peer_converts!(WaitLocalSdp);
impl_peer_converts!(WaitLocalHaveRemote);
impl_peer_converts!(WaitRemoteSdp);
impl_peer_converts!(Stable);

/// ID of [`Peer`].
pub type Id = u64;

#[derive(Debug)]
pub struct Context {
    id: Id,
    member_id: MemberId,
    partner_peer: Id,
    partner_member: MemberId,
    sdp_offer: Option<String>,
    sdp_answer: Option<String>,
    receivers: HashMap<TrackId, Rc<MediaTrack>>,
    senders: HashMap<TrackId, Rc<MediaTrack>>,
}

/// [`RTCPeerConnection`] representation.
#[derive(Debug)]
pub struct Peer<S> {
    context: Context,
    state: S,
}

impl<T> Peer<T> {
    /// Returns ID of [`Member`] associated with this [`Peer`].
    pub fn member_id(&self) -> MemberId {
        self.context.member_id.clone()
    }

    /// Returns ID of [`Peer`].
    pub fn id(&self) -> Id {
        self.context.id
    }

    /// Returns ID of interconnected [`Peer`].
    pub fn partner_peer_id(&self) -> Id {
        self.context.partner_peer
    }

    /// Returns ID of interconnected [`Member`].
    pub fn partner_member_id(&self) -> MemberId {
        self.context.partner_member.clone()
    }

    /// Returns [`Track`]'s of [`Peer`].
    pub fn tracks(&self) -> Vec<Track> {
        let tracks = self.context.senders.iter().fold(
            vec![],
            |mut tracks, (_, track)| {
                tracks.push(Track {
                    id: track.id,
                    media_type: track.media_type.clone(),
                    direction: Direction::Send {
                        receivers: vec![self.context.partner_peer],
                        mid: track.mid(),
                    },
                });
                tracks
            },
        );
        self.context
            .receivers
            .iter()
            .fold(tracks, |mut tracks, (_, track)| {
                tracks.push(Track {
                    id: track.id,
                    media_type: track.media_type.clone(),
                    direction: Direction::Recv {
                        sender: self.context.partner_peer,
                        mid: track.mid(),
                    },
                });
                tracks
            })
    }

<<<<<<< HEAD
    /// Returns all senders [`MediaTrack`].
    pub fn get_senders(&self) -> Vec<Rc<MediaTrack>> {
        self.context
            .senders
            .iter()
            .map(|(_key, value)| value)
            .cloned()
            .collect()
    }

=======
    /// Checks if this [`Peer`] has any send tracks.
>>>>>>> ce741bad
    pub fn is_sender(&self) -> bool {
        !self.context.senders.is_empty()
    }
}

impl Peer<New> {
    /// Creates new [`Peer`] for [`Member`].
    pub fn new(
        id: Id,
        member_id: MemberId,
        partner_peer: Id,
        partner_member: MemberId,
    ) -> Self {
        let context = Context {
            id,
            member_id,
            partner_peer,
            partner_member,
            sdp_offer: None,
            sdp_answer: None,
            receivers: HashMap::new(),
            senders: HashMap::new(),
        };
        Self {
            context,
            state: New {},
        }
    }

    /// Add `send` tracks to self and add `recv` for this `send`
    /// to `partner_peer`.
    pub fn add_publisher(
        &mut self,
        partner_peer: &mut Peer<New>,
        tracks_count: &mut Counter,
    ) {
        let track_audio = Rc::new(MediaTrack::new(
            tracks_count.next_id(),
            MediaType::Audio(AudioSettings {}),
        ));
        let track_video = Rc::new(MediaTrack::new(
            tracks_count.next_id(),
            MediaType::Video(VideoSettings {}),
        ));

        self.add_sender(track_video.clone());
        self.add_sender(track_audio.clone());

        partner_peer.add_receiver(track_video);
        partner_peer.add_receiver(track_audio);
    }

    /// Transition new [`Peer`] into state of waiting for local description.
    pub fn start(self) -> Peer<WaitLocalSdp> {
        Peer {
            context: self.context,
            state: WaitLocalSdp {},
        }
    }

    /// Transition new [`Peer`] into state of waiting for remote description.
    pub fn set_remote_sdp(
        self,
        sdp_offer: String,
    ) -> Peer<WaitLocalHaveRemote> {
        let mut context = self.context;
        context.sdp_offer = Some(sdp_offer);
        Peer {
            context,
            state: WaitLocalHaveRemote {},
        }
    }

    /// Add [`Track`] to [`Peer`] for send.
    pub fn add_sender(&mut self, track: Rc<MediaTrack>) {
        self.context.senders.insert(track.id, track);
    }

    /// Add [`Track`] to [`Peer`] for receive.
    pub fn add_receiver(&mut self, track: Rc<MediaTrack>) {
        self.context.receivers.insert(track.id, track);
    }
}

impl Peer<WaitLocalSdp> {
    /// Sets local description and transition [`Peer`]
    /// to [`WaitRemoteSDP`] state.
    pub fn set_local_sdp(self, sdp_offer: String) -> Peer<WaitRemoteSdp> {
        let mut context = self.context;
        context.sdp_offer = Some(sdp_offer);
        Peer {
            context,
            state: WaitRemoteSdp {},
        }
    }

    /// Sets tracks `mids`.
    ///
    /// Provided `mids` must have entries for all [`Peer`]s tracks.
    pub fn set_mids(
        &mut self,
        mut mids: StdHashMap<TrackId, String>,
    ) -> Result<(), PeerError> {
        for (id, track) in self
            .context
            .senders
            .iter_mut()
            .chain(self.context.receivers.iter_mut())
        {
            let mid = mids
                .remove(&id)
                .ok_or_else(|| PeerError::MidsMismatch(track.id))?;
            track.set_mid(mid)
        }
        Ok(())
    }
}

impl Peer<WaitRemoteSdp> {
    /// Sets remote description and transition [`Peer`] to [`Stable`] state.
    pub fn set_remote_sdp(self, sdp_answer: &str) -> Peer<Stable> {
        let mut context = self.context;
        context.sdp_answer = Some(sdp_answer.to_string());
        Peer {
            context,
            state: Stable {},
        }
    }
}

impl Peer<WaitLocalHaveRemote> {
    /// Sets local description and transition [`Peer`] to [`Stable`] state.
    pub fn set_local_sdp(self, sdp_answer: String) -> Peer<Stable> {
        let mut context = self.context;
        context.sdp_answer = Some(sdp_answer);
        Peer {
            context,
            state: Stable {},
        }
    }
}

<<<<<<< HEAD
=======
impl Peer<Stable> {
    pub fn get_mids(&self) -> Result<StdHashMap<TrackId, String>, PeerError> {
        let mut mids = StdHashMap::with_capacity(self.context.senders.len());
        for (track_id, track) in self.context.senders.iter() {
            mids.insert(
                *track_id,
                track
                    .mid()
                    .ok_or_else(|| PeerError::MidsMismatch(track.id))?,
            );
        }
        Ok(mids)
    }
}

/// Creates 1<=>1 [`Room`].
#[cfg(not(test))]
pub fn create_peers(
    caller: MemberId,
    responder: MemberId,
) -> HashMap<MemberId, PeerStateMachine> {
    let caller_peer_id = 1;
    let responder_peer_id = 2;
    let mut caller_peer =
        Peer::new(caller_peer_id, caller, responder_peer_id, responder_peer_id);
    let mut responder_peer =
        Peer::new(responder_peer_id, responder, caller_peer_id, caller_peer_id);

    let track_audio =
        Arc::new(MediaTrack::new(1, MediaType::Audio(AudioSettings {})));
    let track_video =
        Arc::new(MediaTrack::new(2, MediaType::Video(VideoSettings {})));
    caller_peer.add_sender(track_audio.clone());
    caller_peer.add_sender(track_video.clone());
    responder_peer.add_receiver(track_audio);
    responder_peer.add_receiver(track_video);

    let track_audio =
        Arc::new(MediaTrack::new(3, MediaType::Audio(AudioSettings {})));
    let track_video =
        Arc::new(MediaTrack::new(4, MediaType::Video(VideoSettings {})));
    responder_peer.add_sender(track_audio.clone());
    responder_peer.add_sender(track_video.clone());
    caller_peer.add_receiver(track_audio);
    caller_peer.add_receiver(track_video);

    hashmap!(
        caller_peer_id => PeerStateMachine::New(caller_peer),
        responder_peer_id => PeerStateMachine::New(responder_peer),
    )
}

/// Creates 1=>1 [`Room`].
#[cfg(test)]
pub fn create_peers(
    caller: MemberId,
    responder: MemberId,
) -> HashMap<MemberId, PeerStateMachine> {
    let caller_peer_id = 1;
    let responder_peer_id = 2;
    let mut caller_peer =
        Peer::new(caller_peer_id, caller, responder_peer_id, responder_peer_id);
    let mut responder_peer =
        Peer::new(responder_peer_id, responder, caller_peer_id, caller_peer_id);

    let track_audio =
        Arc::new(MediaTrack::new(1, MediaType::Audio(AudioSettings {})));
    let track_video =
        Arc::new(MediaTrack::new(2, MediaType::Video(VideoSettings {})));
    caller_peer.add_sender(track_audio.clone());
    caller_peer.add_sender(track_video.clone());
    responder_peer.add_receiver(track_audio);
    responder_peer.add_receiver(track_video);

    hashmap!(
        caller_peer_id => PeerStateMachine::New(caller_peer),
        responder_peer_id => PeerStateMachine::New(responder_peer),
    )
}

>>>>>>> ce741bad
#[cfg(test)]
mod test {
    use super::*;

    #[test]
    fn create_peer() {
        let peer = Peer::new(
            1,
            MemberId(String::from("1")),
            2,
            MemberId(String::from("2")),
        );
        let peer = peer.start();

        assert_eq!(peer.state, WaitLocalSdp {});
    }
}<|MERGE_RESOLUTION|>--- conflicted
+++ resolved
@@ -4,13 +4,7 @@
 
 #![allow(clippy::use_self)]
 
-<<<<<<< HEAD
-use std::{convert::TryFrom, fmt::Display, rc::Rc};
-=======
-use std::{
-    collections::HashMap as StdHashMap, convert::TryFrom, fmt, sync::Arc,
-};
->>>>>>> ce741bad
+use std::{collections::HashMap as StdHashMap, convert::TryFrom, fmt, rc::Rc};
 
 use failure::Fail;
 use hashbrown::HashMap;
@@ -223,7 +217,6 @@
             })
     }
 
-<<<<<<< HEAD
     /// Returns all senders [`MediaTrack`].
     pub fn get_senders(&self) -> Vec<Rc<MediaTrack>> {
         self.context
@@ -234,9 +227,7 @@
             .collect()
     }
 
-=======
     /// Checks if this [`Peer`] has any send tracks.
->>>>>>> ce741bad
     pub fn is_sender(&self) -> bool {
         !self.context.senders.is_empty()
     }
@@ -379,8 +370,6 @@
     }
 }
 
-<<<<<<< HEAD
-=======
 impl Peer<Stable> {
     pub fn get_mids(&self) -> Result<StdHashMap<TrackId, String>, PeerError> {
         let mut mids = StdHashMap::with_capacity(self.context.senders.len());
@@ -404,32 +393,41 @@
 ) -> HashMap<MemberId, PeerStateMachine> {
     let caller_peer_id = 1;
     let responder_peer_id = 2;
-    let mut caller_peer =
-        Peer::new(caller_peer_id, caller, responder_peer_id, responder_peer_id);
-    let mut responder_peer =
-        Peer::new(responder_peer_id, responder, caller_peer_id, caller_peer_id);
+    // TODO: Maybe member_id??
+    let mut caller_peer = Peer::new(
+        caller_peer_id,
+        caller.clone(),
+        responder_peer_id,
+        responder.clone(),
+    );
+    let mut responder_peer = Peer::new(
+        responder_peer_id,
+        responder.clone(),
+        caller_peer_id,
+        caller.clone(),
+    );
 
     let track_audio =
-        Arc::new(MediaTrack::new(1, MediaType::Audio(AudioSettings {})));
+        Rc::new(MediaTrack::new(1, MediaType::Audio(AudioSettings {})));
     let track_video =
-        Arc::new(MediaTrack::new(2, MediaType::Video(VideoSettings {})));
+        Rc::new(MediaTrack::new(2, MediaType::Video(VideoSettings {})));
     caller_peer.add_sender(track_audio.clone());
     caller_peer.add_sender(track_video.clone());
     responder_peer.add_receiver(track_audio);
     responder_peer.add_receiver(track_video);
 
     let track_audio =
-        Arc::new(MediaTrack::new(3, MediaType::Audio(AudioSettings {})));
+        Rc::new(MediaTrack::new(3, MediaType::Audio(AudioSettings {})));
     let track_video =
-        Arc::new(MediaTrack::new(4, MediaType::Video(VideoSettings {})));
+        Rc::new(MediaTrack::new(4, MediaType::Video(VideoSettings {})));
     responder_peer.add_sender(track_audio.clone());
     responder_peer.add_sender(track_video.clone());
     caller_peer.add_receiver(track_audio);
     caller_peer.add_receiver(track_video);
 
     hashmap!(
-        caller_peer_id => PeerStateMachine::New(caller_peer),
-        responder_peer_id => PeerStateMachine::New(responder_peer),
+        caller => PeerStateMachine::New(caller_peer),
+        responder => PeerStateMachine::New(responder_peer),
     )
 }
 
@@ -447,9 +445,9 @@
         Peer::new(responder_peer_id, responder, caller_peer_id, caller_peer_id);
 
     let track_audio =
-        Arc::new(MediaTrack::new(1, MediaType::Audio(AudioSettings {})));
+        Rc::new(MediaTrack::new(1, MediaType::Audio(AudioSettings {})));
     let track_video =
-        Arc::new(MediaTrack::new(2, MediaType::Video(VideoSettings {})));
+        Rc::new(MediaTrack::new(2, MediaType::Video(VideoSettings {})));
     caller_peer.add_sender(track_audio.clone());
     caller_peer.add_sender(track_video.clone());
     responder_peer.add_receiver(track_audio);
@@ -459,23 +457,4 @@
         caller_peer_id => PeerStateMachine::New(caller_peer),
         responder_peer_id => PeerStateMachine::New(responder_peer),
     )
-}
-
->>>>>>> ce741bad
-#[cfg(test)]
-mod test {
-    use super::*;
-
-    #[test]
-    fn create_peer() {
-        let peer = Peer::new(
-            1,
-            MemberId(String::from("1")),
-            2,
-            MemberId(String::from("2")),
-        );
-        let peer = peer.start();
-
-        assert_eq!(peer.state, WaitLocalSdp {});
-    }
 }