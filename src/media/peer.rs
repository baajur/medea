//! Remote [`RTCPeerConnection`][1] representation.
//!
//! [1]: https://www.w3.org/TR/webrtc/#rtcpeerconnection-interface

#![allow(clippy::use_self)]

use std::{collections::HashMap, convert::TryFrom, fmt, rc::Rc};

use derive_more::Display;
use failure::Fail;
use medea_client_api_proto::{
    AudioSettings, Direction, IceServer, MediaType, PeerId as Id, Track,
    TrackId, VideoSettings,
};
use medea_macro::enum_delegate;

use crate::{
    api::control::MemberId,
<<<<<<< HEAD
    media::MediaTrack,
    signalling::{
        peers::Counter,
        peers_metrics::{PeerSpec, TrackMediaType},
    },
=======
    media::{IceUser, MediaTrack},
    signalling::peers::Counter,
>>>>>>> ecfb1fcd
};

/// Newly initialized [`Peer`] ready to signalling.
#[derive(Debug, PartialEq)]
pub struct New {}

/// [`Peer`] doesnt have remote SDP and is waiting for local SDP.
#[derive(Debug, PartialEq)]
pub struct WaitLocalSdp {}

/// [`Peer`] has remote SDP and is waiting for local SDP.
#[derive(Debug, PartialEq)]
pub struct WaitLocalHaveRemote {}

/// [`Peer`] has local SDP and is waiting for remote SDP.
#[derive(Debug, PartialEq)]
pub struct WaitRemoteSdp {}

/// SDP exchange ended.
#[derive(Debug, PartialEq)]
pub struct Stable {}

/// Produced when unwrapping [`PeerStateMachine`] to [`Peer`] with wrong state.
#[derive(Debug, Display, Fail)]
pub enum PeerError {
    #[display(
        fmt = "Cannot unwrap Peer from PeerStateMachine [id = {}]. Expected \
               state {} was {}",
        _0,
        _1,
        _2
    )]
    WrongState(Id, &'static str, String),
    #[display(
        fmt = "Peer is sending Track [{}] without providing its mid",
        _0
    )]
    MidsMismatch(TrackId),
}

impl PeerError {
    pub fn new_wrong_state(
        peer: &PeerStateMachine,
        expected: &'static str,
    ) -> Self {
        PeerError::WrongState(peer.id(), expected, format!("{}", peer))
    }
}

/// Implementation of ['Peer'] state machine.
#[enum_delegate(pub fn id(&self) -> Id)]
#[enum_delegate(pub fn member_id(&self) -> MemberId)]
#[enum_delegate(pub fn partner_peer_id(&self) -> Id)]
#[enum_delegate(pub fn partner_member_id(&self) -> MemberId)]
#[enum_delegate(pub fn is_force_relayed(&self) -> bool)]
#[enum_delegate(pub fn tracks(&self) -> Vec<Track>)]
<<<<<<< HEAD
#[enum_delegate(pub fn get_spec(&self) -> PeerSpec)]
=======
#[enum_delegate(pub fn ice_servers_list(&self) -> Option<Vec<IceServer>>)]
#[enum_delegate(pub fn set_ice_user(&mut self, ice_user: IceUser))]
>>>>>>> ecfb1fcd
#[derive(Debug)]
pub enum PeerStateMachine {
    New(Peer<New>),
    WaitLocalSdp(Peer<WaitLocalSdp>),
    WaitLocalHaveRemote(Peer<WaitLocalHaveRemote>),
    WaitRemoteSdp(Peer<WaitRemoteSdp>),
    Stable(Peer<Stable>),
}

impl fmt::Display for PeerStateMachine {
    fn fmt(&self, f: &mut fmt::Formatter) -> fmt::Result {
        match self {
            PeerStateMachine::WaitRemoteSdp(_) => write!(f, "WaitRemoteSdp"),
            PeerStateMachine::New(_) => write!(f, "New"),
            PeerStateMachine::WaitLocalSdp(_) => write!(f, "WaitLocalSdp"),
            PeerStateMachine::WaitLocalHaveRemote(_) => {
                write!(f, "WaitLocalHaveRemote")
            }
            PeerStateMachine::Stable(_) => write!(f, "Stable"),
        }
    }
}

macro_rules! impl_peer_converts {
    ($peer_type:tt) => {
        impl<'a> TryFrom<&'a PeerStateMachine> for &'a Peer<$peer_type> {
            type Error = PeerError;

            fn try_from(
                peer: &'a PeerStateMachine,
            ) -> Result<Self, Self::Error> {
                match peer {
                    PeerStateMachine::$peer_type(peer) => Ok(peer),
                    _ => Err(PeerError::WrongState(
                        peer.id(),
                        stringify!($peer_type),
                        format!("{}", peer),
                    )),
                }
            }
        }

        impl TryFrom<PeerStateMachine> for Peer<$peer_type> {
            type Error = PeerError;

            fn try_from(peer: PeerStateMachine) -> Result<Self, Self::Error> {
                match peer {
                    PeerStateMachine::$peer_type(peer) => Ok(peer),
                    _ => Err(PeerError::WrongState(
                        peer.id(),
                        stringify!($peer_type),
                        format!("{}", peer),
                    )),
                }
            }
        }

        impl From<Peer<$peer_type>> for PeerStateMachine {
            fn from(peer: Peer<$peer_type>) -> Self {
                PeerStateMachine::$peer_type(peer)
            }
        }
    };
}

impl_peer_converts!(New);
impl_peer_converts!(WaitLocalSdp);
impl_peer_converts!(WaitLocalHaveRemote);
impl_peer_converts!(WaitRemoteSdp);
impl_peer_converts!(Stable);

#[derive(Debug)]
pub struct Context {
    id: Id,
    member_id: MemberId,
    partner_peer: Id,
    partner_member: MemberId,
    ice_user: Option<IceUser>,
    sdp_offer: Option<String>,
    sdp_answer: Option<String>,
    receivers: HashMap<TrackId, Rc<MediaTrack>>,
    senders: HashMap<TrackId, Rc<MediaTrack>>,
    is_force_relayed: bool,
}

/// [RTCPeerConnection] representation.
///
/// [RTCPeerConnection]: https://webrtcglossary.com/peerconnection/
#[derive(Debug)]
pub struct Peer<S> {
    context: Context,
    state: S,
}

impl<T> Peer<T> {
    /// Returns ID of [`Member`] associated with this [`Peer`].
    ///
    /// [`Member`]: crate::signalling::elements::member::Member
    pub fn member_id(&self) -> MemberId {
        self.context.member_id.clone()
    }

    /// Returns ID of [`Peer`].
    pub fn id(&self) -> Id {
        self.context.id
    }

    /// Returns ID of interconnected [`Peer`].
    pub fn partner_peer_id(&self) -> Id {
        self.context.partner_peer
    }

    /// Returns ID of interconnected [`Member`].
    ///
    /// [`Member`]: crate::signalling::elements::member::Member
    pub fn partner_member_id(&self) -> MemberId {
        self.context.partner_member.clone()
    }

    /// Returns [`Track`]s of this [`Peer`].
    pub fn tracks(&self) -> Vec<Track> {
        let tracks = self.context.senders.iter().fold(
            vec![],
            |mut tracks, (_, track)| {
                tracks.push(Track {
                    id: track.id,
                    media_type: track.media_type.clone(),
                    direction: Direction::Send {
                        receivers: vec![self.context.partner_peer],
                        mid: track.mid(),
                    },
                    is_muted: false,
                });
                tracks
            },
        );
        self.context
            .receivers
            .iter()
            .fold(tracks, |mut tracks, (_, track)| {
                tracks.push(Track {
                    id: track.id,
                    media_type: track.media_type.clone(),
                    direction: Direction::Recv {
                        sender: self.context.partner_peer,
                        mid: track.mid(),
                    },
                    is_muted: false,
                });
                tracks
            })
    }

    /// Checks if this [`Peer`] has any send tracks.
    pub fn is_sender(&self) -> bool {
        !self.context.senders.is_empty()
    }

    /// Indicates whether all media is forcibly relayed through a TURN server.
    pub fn is_force_relayed(&self) -> bool {
        self.context.is_force_relayed
    }

<<<<<<< HEAD
    /// Returns [`PeerSpec`] of this [`PeerConnection`].
    pub fn get_spec(&self) -> PeerSpec {
        let senders = self
            .context
            .senders
            .values()
            .map(|sender| TrackMediaType::from(&sender.media_type))
            .collect();
        let received = self
            .context
            .receivers
            .values()
            .map(|recv| TrackMediaType::from(&recv.media_type))
            .collect();

        PeerSpec { senders, received }
=======
    /// Returns vector of [`IceServer`]s built from this [`Peer`]s [`IceUser`].
    pub fn ice_servers_list(&self) -> Option<Vec<IceServer>> {
        self.context.ice_user.as_ref().map(IceUser::servers_list)
    }

    /// Sets [`IceUser`], which is used to generate [`IceServer`]s
    pub fn set_ice_user(&mut self, ice_user: IceUser) {
        self.context.ice_user.replace(ice_user);
>>>>>>> ecfb1fcd
    }
}

impl Peer<New> {
    /// Creates new [`Peer`] for [`Member`].
    ///
    /// [`Member`]: crate::signalling::elements::member::Member
    pub fn new(
        id: Id,
        member_id: MemberId,
        partner_peer: Id,
        partner_member: MemberId,
        is_force_relayed: bool,
    ) -> Self {
        let context = Context {
            id,
            member_id,
            partner_peer,
            partner_member,
            ice_user: None,
            sdp_offer: None,
            sdp_answer: None,
            receivers: HashMap::new(),
            senders: HashMap::new(),
            is_force_relayed,
        };
        Self {
            context,
            state: New {},
        }
    }

    /// Adds `send` tracks to `self` and add `recv` for this `send`
    /// to `partner_peer`.
    pub fn add_publisher(
        &mut self,
        partner_peer: &mut Peer<New>,
        tracks_count: &mut Counter<TrackId>,
    ) {
        let track_audio = Rc::new(MediaTrack::new(
            tracks_count.next_id(),
            MediaType::Audio(AudioSettings {}),
        ));
        let track_video = Rc::new(MediaTrack::new(
            tracks_count.next_id(),
            MediaType::Video(VideoSettings {}),
        ));

        self.add_sender(Rc::clone(&track_video));
        self.add_sender(Rc::clone(&track_audio));

        partner_peer.add_receiver(track_video);
        partner_peer.add_receiver(track_audio);
    }

    /// Transition new [`Peer`] into state of waiting for local description.
    pub fn start(self) -> Peer<WaitLocalSdp> {
        Peer {
            context: self.context,
            state: WaitLocalSdp {},
        }
    }

    /// Transition new [`Peer`] into state of waiting for remote description.
    pub fn set_remote_sdp(
        self,
        sdp_offer: String,
    ) -> Peer<WaitLocalHaveRemote> {
        let mut context = self.context;
        context.sdp_offer = Some(sdp_offer);
        Peer {
            context,
            state: WaitLocalHaveRemote {},
        }
    }

    /// Adds [`Track`] to [`Peer`] for send.
    pub fn add_sender(&mut self, track: Rc<MediaTrack>) {
        self.context.senders.insert(track.id, track);
    }

    /// Adds [`Track`] to [`Peer`] for receive.
    pub fn add_receiver(&mut self, track: Rc<MediaTrack>) {
        self.context.receivers.insert(track.id, track);
    }
}

impl Peer<WaitLocalSdp> {
    /// Sets local description and transition [`Peer`]
    /// to [`WaitRemoteSdp`] state.
    pub fn set_local_sdp(self, sdp_offer: String) -> Peer<WaitRemoteSdp> {
        let mut context = self.context;
        context.sdp_offer = Some(sdp_offer);
        Peer {
            context,
            state: WaitRemoteSdp {},
        }
    }

    /// Sets tracks [mid]s.
    ///
    /// Provided [mid]s must have entries for all [`Peer`]s tracks.
    ///
    /// # Errors
    ///
    /// Errors with [`PeerError::MidsMismatch`] if [`Peer`] is sending
    /// [`MediaTrack`] without providing its [mid].
    ///
    /// [mid]:
    /// https://developer.mozilla.org/en-US/docs/Web/API/RTCRtpTransceiver/mid
    pub fn set_mids(
        &mut self,
        mut mids: HashMap<TrackId, String>,
    ) -> Result<(), PeerError> {
        for (id, track) in self
            .context
            .senders
            .iter_mut()
            .chain(self.context.receivers.iter_mut())
        {
            let mid = mids
                .remove(&id)
                .ok_or_else(|| PeerError::MidsMismatch(track.id))?;
            track.set_mid(mid)
        }
        Ok(())
    }
}

impl Peer<WaitRemoteSdp> {
    /// Sets remote description and transition [`Peer`] to [`Stable`] state.
    pub fn set_remote_sdp(self, sdp_answer: &str) -> Peer<Stable> {
        let mut context = self.context;
        context.sdp_answer = Some(sdp_answer.to_string());
        Peer {
            context,
            state: Stable {},
        }
    }
}

impl Peer<WaitLocalHaveRemote> {
    /// Sets local description and transition [`Peer`] to [`Stable`] state.
    pub fn set_local_sdp(self, sdp_answer: String) -> Peer<Stable> {
        let mut context = self.context;
        context.sdp_answer = Some(sdp_answer);
        Peer {
            context,
            state: Stable {},
        }
    }
}

impl Peer<Stable> {
    /// Returns [mid]s of this [`Peer`].
    ///
    /// # Errors
    ///
    /// Errors with [`PeerError::MidsMismatch`] if [`Peer`] is sending
    /// [`MediaTrack`] without providing its [mid].
    ///
    /// [mid]:
    /// https://developer.mozilla.org/en-US/docs/Web/API/RTCRtpTransceiver/mid
    pub fn get_mids(&self) -> Result<HashMap<TrackId, String>, PeerError> {
        let mut mids = HashMap::with_capacity(self.context.senders.len());
        for (track_id, track) in &self.context.senders {
            mids.insert(
                *track_id,
                track
                    .mid()
                    .ok_or_else(|| PeerError::MidsMismatch(track.id))?,
            );
        }
        Ok(mids)
    }
}<|MERGE_RESOLUTION|>--- conflicted
+++ resolved
@@ -16,16 +16,11 @@
 
 use crate::{
     api::control::MemberId,
-<<<<<<< HEAD
-    media::MediaTrack,
     signalling::{
-        peers::Counter,
         peers_metrics::{PeerSpec, TrackMediaType},
     },
-=======
     media::{IceUser, MediaTrack},
     signalling::peers::Counter,
->>>>>>> ecfb1fcd
 };
 
 /// Newly initialized [`Peer`] ready to signalling.
@@ -82,12 +77,9 @@
 #[enum_delegate(pub fn partner_member_id(&self) -> MemberId)]
 #[enum_delegate(pub fn is_force_relayed(&self) -> bool)]
 #[enum_delegate(pub fn tracks(&self) -> Vec<Track>)]
-<<<<<<< HEAD
 #[enum_delegate(pub fn get_spec(&self) -> PeerSpec)]
-=======
 #[enum_delegate(pub fn ice_servers_list(&self) -> Option<Vec<IceServer>>)]
 #[enum_delegate(pub fn set_ice_user(&mut self, ice_user: IceUser))]
->>>>>>> ecfb1fcd
 #[derive(Debug)]
 pub enum PeerStateMachine {
     New(Peer<New>),
@@ -251,7 +243,6 @@
         self.context.is_force_relayed
     }
 
-<<<<<<< HEAD
     /// Returns [`PeerSpec`] of this [`PeerConnection`].
     pub fn get_spec(&self) -> PeerSpec {
         let senders = self
@@ -268,7 +259,8 @@
             .collect();
 
         PeerSpec { senders, received }
-=======
+    }
+
     /// Returns vector of [`IceServer`]s built from this [`Peer`]s [`IceUser`].
     pub fn ice_servers_list(&self) -> Option<Vec<IceServer>> {
         self.context.ice_user.as_ref().map(IceUser::servers_list)
@@ -277,7 +269,6 @@
     /// Sets [`IceUser`], which is used to generate [`IceServer`]s
     pub fn set_ice_user(&mut self, ice_user: IceUser) {
         self.context.ice_user.replace(ice_user);
->>>>>>> ecfb1fcd
     }
 }
 
