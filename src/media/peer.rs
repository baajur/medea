--- conflicted
+++ resolved
@@ -19,11 +19,7 @@
     media::{IceUser, MediaTrack},
     signalling::{
         elements::endpoints::{Endpoint, WeakEndpoint},
-<<<<<<< HEAD
-        peers::{Counter, PeerSpec, TrackMediaType},
-=======
         peers::Counter,
->>>>>>> faab5bf7
     },
 };
 
@@ -81,22 +77,18 @@
 #[enum_delegate(pub fn partner_member_id(&self) -> MemberId)]
 #[enum_delegate(pub fn is_force_relayed(&self) -> bool)]
 #[enum_delegate(pub fn tracks(&self) -> Vec<Track>)]
-#[enum_delegate(pub fn get_spec(&self) -> PeerSpec)]
 #[enum_delegate(pub fn ice_servers_list(&self) -> Option<Vec<IceServer>>)]
 #[enum_delegate(pub fn set_ice_user(&mut self, ice_user: IceUser))]
 #[enum_delegate(pub fn endpoints(&self) -> Vec<WeakEndpoint>)]
 #[enum_delegate(pub fn add_endpoint(&mut self, endpoint: &Endpoint))]
-<<<<<<< HEAD
 #[enum_delegate(pub fn update_track(&self, patch: &TrackPatch))]
 #[enum_delegate(
     pub fn is_senders_muted(&self, kind: CallbackMediaType) -> bool
 )]
-=======
 #[enum_delegate(
     pub fn receivers(&self) -> HashMap<TrackId, Rc<MediaTrack>>
 )]
 #[enum_delegate(pub fn senders(&self) -> HashMap<TrackId, Rc<MediaTrack>>)]
->>>>>>> faab5bf7
 #[derive(Debug)]
 pub enum PeerStateMachine {
     New(Peer<New>),
@@ -180,12 +172,7 @@
     receivers: HashMap<TrackId, Rc<MediaTrack>>,
     senders: HashMap<TrackId, Rc<MediaTrack>>,
     is_force_relayed: bool,
-<<<<<<< HEAD
-    /// Weak references to the [`Endpoint`]s for which this [`Peer`]
-    /// is created.
-=======
     /// Weak references to the [`Endpoint`]s related to this [`Peer`].
->>>>>>> faab5bf7
     endpoints: Vec<WeakEndpoint>,
 }
 
@@ -267,31 +254,6 @@
         self.context.is_force_relayed
     }
 
-    /// Returns [`PeerSpec`] of this [`PeerConnection`].
-    ///
-    /// This [`PeerSpec`] will be used in the [`PeerTrafficWatcher`] for
-    /// checking that [`Peer`]'s media traffic is flows same as expected in
-    /// [`PeerSpec`].
-    pub fn get_spec(&self) -> PeerSpec {
-        let mut senders = HashMap::new();
-        let mut receivers = HashMap::new();
-
-        for sender in self.context.senders.values() {
-            if !sender.is_muted() {
-                let media_type = TrackMediaType::from(&sender.media_type);
-                *senders.entry(media_type).or_insert(0) += 1;
-            }
-        }
-        for receiver in self.context.receivers.values() {
-            if !receiver.is_muted() {
-                let media_type = TrackMediaType::from(&receiver.media_type);
-                *receivers.entry(media_type).or_insert(0) += 1;
-            }
-        }
-
-        PeerSpec { senders, receivers }
-    }
-
     /// Returns vector of [`IceServer`]s built from this [`Peer`]s [`IceUser`].
     pub fn ice_servers_list(&self) -> Option<Vec<IceServer>> {
         self.context.ice_user.as_ref().map(IceUser::servers_list)
@@ -320,7 +282,6 @@
         self.context.endpoints.push(endpoint.downgrade());
     }
 
-<<<<<<< HEAD
     /// Updates [`MediaTrack`] from this [`Peer`] by provided [`TrackPatch`].
     pub fn update_track(&self, patch: &TrackPatch) {
         let track_id = patch.id;
@@ -341,7 +302,8 @@
             CallbackMediaType::from(&track.media_type) == kind
                 && track.is_muted()
         })
-=======
+    }
+
     /// Returns all receiving [`MediaTrack`]s of this [`Peer`].
     pub fn receivers(&self) -> HashMap<TrackId, Rc<MediaTrack>> {
         self.context.receivers.clone()
@@ -350,7 +312,6 @@
     /// Returns all sending [`MediaTrack`]s of this [`Peer`].
     pub fn senders(&self) -> HashMap<TrackId, Rc<MediaTrack>> {
         self.context.senders.clone()
->>>>>>> faab5bf7
     }
 }
 
