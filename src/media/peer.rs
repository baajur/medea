//! Remote [`RTCPeerConnection`][1] representation.
//!
//! [1]: https://www.w3.org/TR/webrtc/#rtcpeerconnection-interface

#![allow(clippy::use_self)]

use std::{collections::HashMap, convert::TryFrom, fmt, rc::Rc};

use derive_more::Display;
use failure::Fail;
use medea_client_api_proto::{
    AudioSettings, Direction, IceServer, MediaType, PeerId as Id, Track,
    TrackId, TrackUpdate, VideoSettings,
};
use medea_macro::enum_delegate;

use crate::{
    api::control::{
        endpoints::webrtc_publish_endpoint::PublishPolicy, MemberId,
    },
    media::{IceUser, MediaTrack},
    signalling::{
        elements::endpoints::{
            webrtc::WebRtcPublishEndpoint, Endpoint, WeakEndpoint,
        },
        peers::Counter,
    },
};

/// [`Peer`] doesnt have remote [SDP] and is waiting for local [SDP].
///
/// [SDP]: https://tools.ietf.org/html/rfc4317
#[derive(Debug, PartialEq)]
pub struct WaitLocalSdp;

/// [`Peer`] has remote [SDP] and is waiting for local [SDP].
///
/// [SDP]: https://tools.ietf.org/html/rfc4317
#[derive(Debug, PartialEq)]
pub struct WaitLocalHaveRemote;

/// [`Peer`] has local [SDP] and is waiting for remote [SDP].
///
/// [SDP]: https://tools.ietf.org/html/rfc4317
#[derive(Debug, PartialEq)]
pub struct WaitRemoteSdp;

/// There is no negotiation happening atm. It may have ended or haven't started
/// yet.
#[derive(Debug, PartialEq)]
pub struct Stable;

/// Produced when unwrapping [`PeerStateMachine`] to [`Peer`] with wrong state.
#[derive(Debug, Display, Fail)]
pub enum PeerError {
    #[display(
        fmt = "Cannot unwrap Peer from PeerStateMachine [id = {}]. Expected \
               state {} was {}",
        _0,
        _1,
        _2
    )]
    WrongState(Id, &'static str, String),
    #[display(
        fmt = "Peer is sending Track [{}] without providing its mid",
        _0
    )]
    MidsMismatch(TrackId),
}

impl PeerError {
    pub fn new_wrong_state(
        peer: &PeerStateMachine,
        expected: &'static str,
    ) -> Self {
        PeerError::WrongState(peer.id(), expected, format!("{}", peer))
    }
}

/// Implementation of ['Peer'] state machine.
#[enum_delegate(pub fn id(&self) -> Id)]
#[enum_delegate(pub fn member_id(&self) -> MemberId)]
#[enum_delegate(pub fn partner_peer_id(&self) -> Id)]
#[enum_delegate(pub fn partner_member_id(&self) -> MemberId)]
#[enum_delegate(pub fn is_force_relayed(&self) -> bool)]
#[enum_delegate(pub fn ice_servers_list(&self) -> Option<Vec<IceServer>>)]
#[enum_delegate(pub fn set_ice_user(&mut self, ice_user: IceUser))]
#[enum_delegate(pub fn senders(&self) -> &HashMap<TrackId, Rc<MediaTrack>>)]
#[enum_delegate(
    pub fn receivers(&self) -> &HashMap<TrackId, Rc<MediaTrack>>
)]
#[enum_delegate(
    pub fn get_updates(&self) -> Vec<TrackUpdate>
)]
<<<<<<< HEAD
=======
#[enum_delegate(pub fn senders(&self) -> HashMap<TrackId, Rc<MediaTrack>>)]
#[enum_delegate(
    pub fn update_senders_statuses(
        &self,
        senders_statuses: HashMap<TrackId, bool>,
    )
)]
>>>>>>> 7ed8f6d2
#[derive(Debug)]
pub enum PeerStateMachine {
    WaitLocalSdp(Peer<WaitLocalSdp>),
    WaitLocalHaveRemote(Peer<WaitLocalHaveRemote>),
    WaitRemoteSdp(Peer<WaitRemoteSdp>),
    Stable(Peer<Stable>),
}

impl fmt::Display for PeerStateMachine {
    fn fmt(&self, f: &mut fmt::Formatter) -> fmt::Result {
        match self {
            PeerStateMachine::WaitRemoteSdp(_) => write!(f, "WaitRemoteSdp"),
            PeerStateMachine::WaitLocalSdp(_) => write!(f, "WaitLocalSdp"),
            PeerStateMachine::WaitLocalHaveRemote(_) => {
                write!(f, "WaitLocalHaveRemote")
            }
            PeerStateMachine::Stable(_) => write!(f, "Stable"),
        }
    }
}

macro_rules! impl_peer_converts {
    ($peer_type:tt) => {
        impl<'a> TryFrom<&'a PeerStateMachine> for &'a Peer<$peer_type> {
            type Error = PeerError;

            fn try_from(
                peer: &'a PeerStateMachine,
            ) -> Result<Self, Self::Error> {
                match peer {
                    PeerStateMachine::$peer_type(peer) => Ok(peer),
                    _ => Err(PeerError::WrongState(
                        peer.id(),
                        stringify!($peer_type),
                        format!("{}", peer),
                    )),
                }
            }
        }

        impl TryFrom<PeerStateMachine> for Peer<$peer_type> {
            type Error = (PeerError, PeerStateMachine);

            fn try_from(peer: PeerStateMachine) -> Result<Self, Self::Error> {
                match peer {
                    PeerStateMachine::$peer_type(peer) => Ok(peer),
                    _ => Err((
                        PeerError::WrongState(
                            peer.id(),
                            stringify!($peer_type),
                            format!("{}", peer),
                        ),
                        peer,
                    )),
                }
            }
        }

        impl From<Peer<$peer_type>> for PeerStateMachine {
            fn from(peer: Peer<$peer_type>) -> Self {
                PeerStateMachine::$peer_type(peer)
            }
        }
    };
}

impl_peer_converts!(WaitLocalSdp);
impl_peer_converts!(WaitLocalHaveRemote);
impl_peer_converts!(WaitRemoteSdp);
impl_peer_converts!(Stable);

#[derive(Debug)]
pub struct Context {
    /// [`PeerId`] of this [`Peer`].
    id: Id,

    /// [`MemberId`] of a [`Member`] which owns this [`Peer`].
    member_id: MemberId,

    /// [`PeerId`] of a partner [`Peer`].
    partner_peer: Id,

    /// [`MemberId`] of a partner [`Peer`]'s owner.
    partner_member: MemberId,

    /// [`IceUser`] created for this [`Peer`].
    ice_user: Option<IceUser>,

    /// [SDP] offer of this [`Peer`].
    ///
    /// [SDP]: https://tools.ietf.org/html/rfc4317
    sdp_offer: Option<String>,

    /// [SDP] answer of this [`Peer`].
    ///
    /// [SDP]: https://tools.ietf.org/html/rfc4317
    sdp_answer: Option<String>,

    /// All [`MediaTrack`]s with a `Recv` direction`.
    receivers: HashMap<TrackId, Rc<MediaTrack>>,

    /// All [`MediaTrack`]s with a `Send` direction.
    senders: HashMap<TrackId, Rc<MediaTrack>>,

    /// If `true` then this [`Peer`] must be forcibly connected through TURN.
    is_force_relayed: bool,

    /// Weak references to the [`Endpoint`]s related to this [`Peer`].
    endpoints: Vec<WeakEndpoint>,

    /// If `true` then this [`Peer`] is known to client (`Event::PeerCreated`
    /// for this [`Peer`] was sent to the client).
    is_known_to_remote: bool,

    /// Tracks changes, that remote [`Peer`] is not aware of.
    pending_track_updates: Vec<TrackChange>,
}

/// Tracks changes, that remote Peer is not aware of.
#[derive(Debug)]
enum TrackChange {
    /// [`MediaTrack`]s with [`Direction::Send`] of this [`Peer`] that remote
    /// Peer is not aware of.
    AddSendTrack(Rc<MediaTrack>),

    /// [`MediaTrack`]s with [`Direction::Recv`] of this [`Peer`] that remote
    /// Peer is not aware of.
    AddRecvTrack(Rc<MediaTrack>),
}

impl TrackChange {
    /// Tries to return [`Track`] based on this [`TrackChange`].
    ///
    /// Returns `None` if this [`TrackChange`] doesn't indicates new [`Track`]
    /// creation.
    fn try_as_track(&self, partner_peer_id: Id) -> Option<Track> {
        let (direction, track) = match self {
            TrackChange::AddSendTrack(track) => (
                Direction::Send {
                    receivers: vec![partner_peer_id],
                    mid: track.mid(),
                },
                track,
            ),
            TrackChange::AddRecvTrack(track) => (
                Direction::Recv {
                    sender: partner_peer_id,
                    mid: track.mid(),
                },
                track,
            ),
        };

        Some(Track {
            id: track.id,
            is_muted: false,
            media_type: track.media_type.clone(),
            direction,
        })
    }
}

/// [RTCPeerConnection] representation.
///
/// [RTCPeerConnection]: https://webrtcglossary.com/peerconnection/
#[derive(Debug)]
pub struct Peer<S> {
    context: Context,
    state: S,
}

impl<T> Peer<T> {
    /// Returns ID of [`Member`] associated with this [`Peer`].
    ///
    /// [`Member`]: crate::signalling::elements::member::Member
    pub fn member_id(&self) -> MemberId {
        self.context.member_id.clone()
    }

    /// Returns ID of [`Peer`].
    pub fn id(&self) -> Id {
        self.context.id
    }

    /// Returns ID of interconnected [`Peer`].
    pub fn partner_peer_id(&self) -> Id {
        self.context.partner_peer
    }

    /// Returns ID of interconnected [`Member`].
    ///
    /// [`Member`]: crate::signalling::elements::member::Member
    pub fn partner_member_id(&self) -> MemberId {
        self.context.partner_member.clone()
    }

    /// Returns [`TrackUpdate`]s of this [`Peer`] which should be sent to the
    /// client in the [`Event::TracksApplied`].
    pub fn get_updates(&self) -> Vec<TrackUpdate> {
        self.context
            .pending_track_updates
            .iter()
            .map(|change| {
                // TODO: remove this unwrap when new TrackChanges will be
                // implemented.
                change.try_as_track(self.partner_peer_id()).unwrap()
            })
            .map(TrackUpdate::Added)
            .collect()
    }

    /// Returns [`Track`]s that remote [`Peer`] is not aware of.
    pub fn new_tracks(&self) -> Vec<Track> {
        self.context
            .pending_track_updates
            .iter()
            .filter_map(|update| update.try_as_track(self.partner_peer_id()))
            .collect()
    }

    /// Checks if this [`Peer`] has any send tracks.
    pub fn is_sender(&self) -> bool {
        !self.context.senders.is_empty()
    }

    /// Indicates whether all media is forcibly relayed through a TURN server.
    pub fn is_force_relayed(&self) -> bool {
        self.context.is_force_relayed
    }

    /// Returns vector of [`IceServer`]s built from this [`Peer`]s [`IceUser`].
    pub fn ice_servers_list(&self) -> Option<Vec<IceServer>> {
        self.context.ice_user.as_ref().map(IceUser::servers_list)
    }

    /// Sets [`IceUser`], which is used to generate [`IceServer`]s
    pub fn set_ice_user(&mut self, ice_user: IceUser) {
        self.context.ice_user.replace(ice_user);
    }

    /// Returns [`WeakEndpoint`]s for which this [`Peer`] was created.
    pub fn endpoints(&self) -> Vec<WeakEndpoint> {
        self.context.endpoints.clone()
    }

    /// Adds [`Endpoint`] for which this [`Peer`] was created.
    pub fn add_endpoint(&mut self, endpoint: &Endpoint) {
        match endpoint {
            Endpoint::WebRtcPlayEndpoint(play) => {
                play.set_peer_id(self.id());
            }
            Endpoint::WebRtcPublishEndpoint(publish) => {
                publish.add_peer_id(self.id());
            }
        }
        self.context.endpoints.push(endpoint.downgrade());
    }

    /// Updates this [`Peer`]'s senders statuses.
    pub fn update_senders_statuses(
        &self,
        senders_statuses: HashMap<TrackId, bool>,
    ) {
        for (track_id, is_publishing) in senders_statuses {
            if let Some(sender) = self.context.senders.get(&track_id) {
                sender.set_enabled(is_publishing);
            }
        }
    }

    /// Returns all receiving [`MediaTrack`]s of this [`Peer`].
    pub fn receivers(&self) -> &HashMap<TrackId, Rc<MediaTrack>> {
        &self.context.receivers
    }

    /// Returns all sending [`MediaTrack`]s of this [`Peer`].
    pub fn senders(&self) -> &HashMap<TrackId, Rc<MediaTrack>> {
        &self.context.senders
    }

    /// If `true` then this [`Peer`] is known to client (`Event::PeerCreated`
    /// for this [`Peer`] was sent to the client).
    pub fn is_known_to_remote(&self) -> bool {
        self.context.is_known_to_remote
    }

    /// Sets [`Self::is_known_to_remote`] to `true`.
    ///
    /// Resets `pending_changes` buffer.
    ///
    /// Should be called when renegotiation was finished.
    fn renegotiation_finished(&mut self) {
        self.context.is_known_to_remote = true;
        self.context.pending_track_updates.clear();
    }
}

impl Peer<WaitLocalSdp> {
    /// Sets local description and transition [`Peer`] to [`WaitRemoteSdp`]
    /// state.
    pub fn set_local_sdp(self, sdp_offer: String) -> Peer<WaitRemoteSdp> {
        let mut context = self.context;
        context.sdp_offer = Some(sdp_offer);
        Peer {
            context,
            state: WaitRemoteSdp {},
        }
    }

    /// Sets tracks [mid]s.
    ///
    /// Provided [mid]s must have entries for all [`Peer`]s tracks.
    ///
    /// # Errors
    ///
    /// Errors with [`PeerError::MidsMismatch`] if [`Peer`] is sending
    /// [`MediaTrack`] without providing its [mid].
    ///
    /// [mid]:
    /// https://developer.mozilla.org/en-US/docs/Web/API/RTCRtpTransceiver/mid
    pub fn set_mids(
        &mut self,
        mut mids: HashMap<TrackId, String>,
    ) -> Result<(), PeerError> {
        let tracks = self
            .context
            .senders
            .iter_mut()
            .chain(self.context.receivers.iter_mut());

        for (id, track) in tracks {
            let mid = mids
                .remove(&id)
                .ok_or_else(|| PeerError::MidsMismatch(track.id))?;
            track.set_mid(mid)
        }

        Ok(())
    }
}

impl Peer<WaitRemoteSdp> {
    /// Sets remote description and transitions [`Peer`] to [`Stable`] state.
    pub fn set_remote_sdp(mut self, sdp_answer: &str) -> Peer<Stable> {
        self.renegotiation_finished();
        self.context.sdp_answer = Some(sdp_answer.to_string());

        Peer {
            context: self.context,
            state: Stable {},
        }
    }
}

impl Peer<WaitLocalHaveRemote> {
    /// Sets local description and transitions [`Peer`] to [`Stable`] state.
    pub fn set_local_sdp(mut self, sdp_answer: String) -> Peer<Stable> {
        self.renegotiation_finished();
        self.context.sdp_answer = Some(sdp_answer);

        Peer {
            context: self.context,
            state: Stable {},
        }
    }
}

impl Peer<Stable> {
    /// Creates new [`Peer`] for [`Member`].
    ///
    /// [`Member`]: crate::signalling::elements::member::Member
    pub fn new(
        id: Id,
        member_id: MemberId,
        partner_peer: Id,
        partner_member: MemberId,
        is_force_relayed: bool,
    ) -> Self {
        let context = Context {
            id,
            member_id,
            partner_peer,
            partner_member,
            ice_user: None,
            sdp_offer: None,
            sdp_answer: None,
            receivers: HashMap::new(),
            senders: HashMap::new(),
            is_force_relayed,
            endpoints: Vec::new(),
            is_known_to_remote: false,
            pending_track_updates: Vec::new(),
        };

        Self {
            context,
            state: Stable {},
        }
    }

    /// Adds `send` tracks to `self` and add `recv` for this `send`
    /// to `partner_peer`.
    ///
    /// Tracks will be added based on [`WebRtcPublishEndpoint::audio_settings`]
    /// and [`WebRtcPublishEndpoint::video_settings`].
    pub fn add_publisher(
        &mut self,
<<<<<<< HEAD
        partner_peer: &mut Peer<Stable>,
        tracks_count: &Counter<TrackId>,
=======
        src: &WebRtcPublishEndpoint,
        publisher_peer: &mut Peer<New>,
        tracks_counter: &mut Counter<TrackId>,
>>>>>>> 7ed8f6d2
    ) {
        let audio_settings = src.audio_settings();
        if audio_settings.publish_policy != PublishPolicy::Disabled {
            let track_audio = Rc::new(MediaTrack::new(
                tracks_counter.next_id(),
                MediaType::Audio(AudioSettings {
                    is_required: audio_settings.publish_policy.is_required(),
                }),
            ));
            self.add_sender(Rc::clone(&track_audio));
            publisher_peer.add_receiver(track_audio);
        }

        let video_settings = src.video_settings();
        if video_settings.publish_policy != PublishPolicy::Disabled {
            let track_video = Rc::new(MediaTrack::new(
                tracks_counter.next_id(),
                MediaType::Video(VideoSettings {
                    is_required: video_settings.publish_policy.is_required(),
                }),
            ));
            self.add_sender(Rc::clone(&track_video));
            publisher_peer.add_receiver(track_video);
        }
    }

    /// Transition new [`Peer`] into state of waiting for local description.
    pub fn start(self) -> Peer<WaitLocalSdp> {
        Peer {
            context: self.context,
            state: WaitLocalSdp {},
        }
    }

    /// Transition new [`Peer`] into state of waiting for remote description.
    pub fn set_remote_sdp(
        self,
        sdp_offer: String,
    ) -> Peer<WaitLocalHaveRemote> {
        let mut context = self.context;
        context.sdp_offer = Some(sdp_offer);
        Peer {
            context,
            state: WaitLocalHaveRemote {},
        }
    }

    /// Returns [mid]s of this [`Peer`].
    ///
    /// # Errors
    ///
    /// Errors with [`PeerError::MidsMismatch`] if [`Peer`] is sending
    /// [`MediaTrack`] without providing its [mid].
    ///
    /// [mid]:
    /// https://developer.mozilla.org/en-US/docs/Web/API/RTCRtpTransceiver/mid
    pub fn get_mids(&self) -> Result<HashMap<TrackId, String>, PeerError> {
        let mut mids = HashMap::with_capacity(self.context.senders.len());
        for (track_id, track) in &self.context.senders {
            mids.insert(
                *track_id,
                track
                    .mid()
                    .ok_or_else(|| PeerError::MidsMismatch(track.id))?,
            );
        }
        Ok(mids)
    }

    /// Changes [`Peer`] state to [`WaitLocalSdp`] and discards previously saved
    /// [SDP] Offer and Answer.
    ///
    /// Sets [`Context::is_renegotiate`] to `true`.
    ///
    /// Resets [`Context::sdp_offer`] and [`Context::sdp_answer`].
    ///
    /// [SDP]: https://tools.ietf.org/html/rfc4317
    pub fn start_renegotiation(self) -> Peer<WaitLocalSdp> {
        let mut context = self.context;
        context.sdp_answer = None;
        context.sdp_offer = None;

        Peer {
            context,
            state: WaitLocalSdp {},
        }
    }

    /// Adds [`Track`] to [`Peer`] send tracks list.
    ///
    /// This [`Track`] is considered new (not known to remote) and may be
    /// obtained by calling `Peer.new_tracks`.
    fn add_sender(&mut self, track: Rc<MediaTrack>) {
        self.context
            .pending_track_updates
            .push(TrackChange::AddSendTrack(Rc::clone(&track)));
        self.context.senders.insert(track.id, track);
    }

    /// Adds [`Track`] to [`Peer`] receive tracks list.
    ///
    /// This [`Track`] is considered new (not known to remote) and may be
    /// obtained by calling `Peer.new_tracks`.
    fn add_receiver(&mut self, track: Rc<MediaTrack>) {
        self.context
            .pending_track_updates
            .push(TrackChange::AddRecvTrack(Rc::clone(&track)));
        self.context.receivers.insert(track.id, track);
    }
}

#[cfg(test)]
pub mod tests {
    use super::*;

    /// Returns [`PeerStateMachine`] with provided count of the `MediaTrack`s
    /// media types.
    pub fn test_peer_from_peer_tracks(
        send_audio: u32,
        send_video: u32,
        recv_audio: u32,
        recv_video: u32,
    ) -> PeerStateMachine {
        let mut peer = Peer::new(
            Id(1),
            MemberId::from("test-member"),
            Id(2),
            MemberId::from("partner-member"),
            false,
        );

        let track_id_counter = Counter::default();

        for _ in 0..send_audio {
            let track_id = track_id_counter.next_id();
            let track = MediaTrack::new(
                track_id,
                MediaType::Audio(AudioSettings { is_required: true }),
            );
            peer.context.senders.insert(track_id, Rc::new(track));
        }

        for _ in 0..send_video {
            let track_id = track_id_counter.next_id();
            let track = MediaTrack::new(
                track_id,
                MediaType::Video(VideoSettings { is_required: true }),
            );
            peer.context.senders.insert(track_id, Rc::new(track));
        }

        for _ in 0..recv_audio {
            let track_id = track_id_counter.next_id();
            let track = MediaTrack::new(
                track_id,
                MediaType::Audio(AudioSettings { is_required: true }),
            );
            peer.context.receivers.insert(track_id, Rc::new(track));
        }

        for _ in 0..recv_video {
            let track_id = track_id_counter.next_id();
            let track = MediaTrack::new(
                track_id,
                MediaType::Video(VideoSettings { is_required: true }),
            );
            peer.context.receivers.insert(track_id, Rc::new(track));
        }

        peer.into()
    }
}<|MERGE_RESOLUTION|>--- conflicted
+++ resolved
@@ -92,16 +92,12 @@
 #[enum_delegate(
     pub fn get_updates(&self) -> Vec<TrackUpdate>
 )]
-<<<<<<< HEAD
-=======
-#[enum_delegate(pub fn senders(&self) -> HashMap<TrackId, Rc<MediaTrack>>)]
 #[enum_delegate(
     pub fn update_senders_statuses(
         &self,
         senders_statuses: HashMap<TrackId, bool>,
     )
 )]
->>>>>>> 7ed8f6d2
 #[derive(Debug)]
 pub enum PeerStateMachine {
     WaitLocalSdp(Peer<WaitLocalSdp>),
@@ -509,14 +505,9 @@
     /// and [`WebRtcPublishEndpoint::video_settings`].
     pub fn add_publisher(
         &mut self,
-<<<<<<< HEAD
+        src: &WebRtcPublishEndpoint,
         partner_peer: &mut Peer<Stable>,
-        tracks_count: &Counter<TrackId>,
-=======
-        src: &WebRtcPublishEndpoint,
-        publisher_peer: &mut Peer<New>,
-        tracks_counter: &mut Counter<TrackId>,
->>>>>>> 7ed8f6d2
+        tracks_counter: &Counter<TrackId>,
     ) {
         let audio_settings = src.audio_settings();
         if audio_settings.publish_policy != PublishPolicy::Disabled {
@@ -527,7 +518,7 @@
                 }),
             ));
             self.add_sender(Rc::clone(&track_audio));
-            publisher_peer.add_receiver(track_audio);
+            partner_peer.add_receiver(track_audio);
         }
 
         let video_settings = src.video_settings();
@@ -539,7 +530,7 @@
                 }),
             ));
             self.add_sender(Rc::clone(&track_video));
-            publisher_peer.add_receiver(track_video);
+            partner_peer.add_receiver(track_video);
         }
     }
 
