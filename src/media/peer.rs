--- conflicted
+++ resolved
@@ -4,27 +4,18 @@
 
 #![allow(clippy::use_self)]
 
-<<<<<<< HEAD
 use std::{
     collections::{HashMap, HashSet},
     convert::TryFrom,
     fmt,
-    rc::{Rc, Weak},
+    rc::Rc,
 };
-=======
-use std::{collections::HashMap, convert::TryFrom, fmt, rc::Rc};
->>>>>>> 87fadf5c
 
 use derive_more::Display;
 use failure::Fail;
 use medea_client_api_proto::{
-<<<<<<< HEAD
     AudioSettings, Direction, IceServer, MediaType, Mid, PeerId as Id, Track,
-    TrackId, VideoSettings,
-=======
-    AudioSettings, Direction, IceServer, MediaType, PeerId as Id, Track,
     TrackId, TrackUpdate, VideoSettings,
->>>>>>> 87fadf5c
 };
 use medea_macro::enum_delegate;
 
@@ -230,6 +221,10 @@
 
     /// Tracks changes, that remote [`Peer`] is not aware of.
     pending_track_updates: Vec<TrackChange>,
+
+    /// Will be cleaned when this [`Peer`] will be transfered into [`Stable`]
+    /// state.
+    removed_tracks_ids: HashSet<TrackId>,
 }
 
 /// Tracks changes, that remote [`Peer`] is not aware of.
@@ -267,17 +262,6 @@
             ),
         };
 
-<<<<<<< HEAD
-    /// [`MediaTrack`]s with [`Direction::Recv`] of this [`Peer`] which should
-    /// be sent to the client.
-    new_receivers: Vec<Weak<MediaTrack>>,
-
-    /// [`TrackId`]s of the removed `MediaTrack`s.
-    ///
-    /// Will be cleaned when this [`Peer`] will be transfered into [`Stable`]
-    /// state.
-    removed_tracks_ids: HashSet<TrackId>,
-=======
         Some(Track {
             id: track.id,
             is_muted: false,
@@ -285,7 +269,6 @@
             direction,
         })
     }
->>>>>>> 87fadf5c
 }
 
 /// [RTCPeerConnection] representation.
@@ -412,7 +395,16 @@
         self.context.is_known_to_remote
     }
 
-<<<<<<< HEAD
+    /// Sets [`Self::is_known_to_remote`] to `true`.
+    ///
+    /// Resets `pending_changes` buffer.
+    ///
+    /// Should be called when renegotiation was finished.
+    fn negotiation_finished(&mut self) {
+        self.context.is_known_to_remote = true;
+        self.context.pending_track_updates.clear();
+    }
+
     /// Returns `true` if this [`Peer`] doesn't have any `Send` and `Recv`
     /// [`MediaTrack`]s.
     pub fn is_empty(&self) -> bool {
@@ -422,28 +414,6 @@
     /// Returns [`TrackId`]s of the removed [`MediaTrack`]s.
     pub fn removed_tracks_ids(&self) -> HashSet<TrackId> {
         self.context.removed_tracks_ids.clone()
-    }
-
-    /// Resets [`RenegotiationReason`] of this [`Peer`] to `None`.
-    ///
-    /// Resets `new_senders`, `new_receivers` and `removed_tracks_ids`.
-    ///
-    /// Should be called when renegotiation was finished.
-    fn renegotiation_finished(&mut self) {
-        self.context.renegotiation_reason = None;
-        self.context.new_receivers = Vec::new();
-        self.context.new_senders = Vec::new();
-        self.context.removed_tracks_ids = HashSet::new();
-=======
-    /// Sets [`Self::is_known_to_remote`] to `true`.
-    ///
-    /// Resets `pending_changes` buffer.
-    ///
-    /// Should be called when renegotiation was finished.
-    fn negotiation_finished(&mut self) {
-        self.context.is_known_to_remote = true;
-        self.context.pending_track_updates.clear();
->>>>>>> 87fadf5c
     }
 }
 
@@ -540,15 +510,9 @@
             senders: HashMap::new(),
             is_force_relayed,
             endpoints: Vec::new(),
-<<<<<<< HEAD
-            renegotiation_reason: None,
-            new_receivers: Vec::new(),
-            new_senders: Vec::new(),
-            removed_tracks_ids: HashSet::new(),
-=======
             is_known_to_remote: false,
             pending_track_updates: Vec::new(),
->>>>>>> 87fadf5c
+            removed_tracks_ids: HashSet::new(),
         };
 
         Self {
@@ -560,36 +524,12 @@
     /// Adds `send` tracks to `self` and add `recv` for this `send`
     /// to `partner_peer`.
     ///
-<<<<<<< HEAD
-    /// Adds created [`MediaTrack`]s [`TrackId`]s to the provided
-    /// [`WebRtcPublishEndpoint`].
-=======
     /// Tracks will be added based on [`WebRtcPublishEndpoint::audio_settings`]
     /// and [`WebRtcPublishEndpoint::video_settings`].
->>>>>>> 87fadf5c
     pub fn add_publisher(
         &mut self,
         src: &WebRtcPublishEndpoint,
         partner_peer: &mut Peer<Stable>,
-<<<<<<< HEAD
-        tracks_count: &mut Counter<TrackId>,
-        src: &WebRtcPublishEndpoint,
-    ) {
-        let track_audio = Rc::new(MediaTrack::new(
-            tracks_count.next_id(),
-            MediaType::Audio(AudioSettings {}),
-        ));
-        let track_video = Rc::new(MediaTrack::new(
-            tracks_count.next_id(),
-            MediaType::Video(VideoSettings {}),
-        ));
-
-        src.add_track_id(self.id(), track_audio.id);
-        src.add_track_id(self.id(), track_video.id);
-
-        self.add_sender(Rc::clone(&track_video));
-        self.add_sender(Rc::clone(&track_audio));
-=======
         tracks_counter: &Counter<TrackId>,
     ) {
         let audio_settings = src.audio_settings();
@@ -600,10 +540,10 @@
                     is_required: audio_settings.publish_policy.is_required(),
                 }),
             ));
+            src.add_track_id(self.id(), track_audio.id);
             self.add_sender(Rc::clone(&track_audio));
             partner_peer.add_receiver(track_audio);
         }
->>>>>>> 87fadf5c
 
         let video_settings = src.video_settings();
         if video_settings.publish_policy != PublishPolicy::Disabled {
@@ -613,6 +553,7 @@
                     is_required: video_settings.publish_policy.is_required(),
                 }),
             ));
+            src.add_track_id(self.id(), track_video.id);
             self.add_sender(Rc::clone(&track_video));
             partner_peer.add_receiver(track_video);
         }
@@ -698,19 +639,6 @@
         }
     }
 
-<<<<<<< HEAD
-/// Reason of the started renegotiation of this [`Peer`].
-// TODO: Implement IceRestart reason in the next PRs.
-#[derive(Clone, Copy, Debug, Eq, PartialEq)]
-pub enum RenegotiationReason {
-    /// Renegotiation is started because some new [`Track`]s should be added to
-    /// the [`Peer`].
-    TracksAdded,
-
-    /// Renegotiation is started because some [`Track`]s was removed from the
-    /// [`Peer`].
-    TracksRemoved,
-=======
     /// Adds [`Track`] to [`Peer`] send tracks list.
     ///
     /// This [`Track`] is considered new (not known to remote) and may be
@@ -732,7 +660,6 @@
             .push(TrackChange::AddRecvTrack(Rc::clone(&track)));
         self.context.receivers.insert(track.id, track);
     }
->>>>>>> 87fadf5c
 }
 
 #[cfg(test)]
@@ -747,28 +674,6 @@
         recv_audio: u32,
         recv_video: u32,
     ) -> PeerStateMachine {
-<<<<<<< HEAD
-        let mut peer = Peer {
-            state: Stable {},
-            context: Context {
-                id: Id(1),
-                sdp_offer: None,
-                sdp_answer: None,
-                senders: HashMap::new(),
-                receivers: HashMap::new(),
-                member_id: MemberId::from("test-member"),
-                is_force_relayed: false,
-                partner_peer: Id(2),
-                ice_user: None,
-                endpoints: Vec::new(),
-                partner_member: MemberId::from("partner-member"),
-                renegotiation_reason: None,
-                new_senders: Vec::new(),
-                new_receivers: Vec::new(),
-                removed_tracks_ids: HashSet::new(),
-            },
-        };
-=======
         let mut peer = Peer::new(
             Id(1),
             MemberId::from("test-member"),
@@ -776,7 +681,6 @@
             MemberId::from("partner-member"),
             false,
         );
->>>>>>> 87fadf5c
 
         let track_id_counter = Counter::default();
 
