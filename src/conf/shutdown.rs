--- conflicted
+++ resolved
@@ -16,11 +16,7 @@
 }
 
 #[cfg(test)]
-<<<<<<< HEAD
-mod shutdown_conf_specs {
-=======
 mod spec {
->>>>>>> 6b07bbc9
     use std::time::Duration;
 
     use serial_test_derive::serial;
