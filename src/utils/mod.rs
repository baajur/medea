//! Helper utils used in project.

<<<<<<< HEAD
/// Creates new [`std::collections::HashMap`] from a list of key-value pairs.
=======
/// Creates new [`HashMap`] from a list of key-value pairs.
>>>>>>> a8a8be66
///
/// # Example
///
/// ```rust
/// # use medea::hashmap;
/// let map = hashmap! {
///     "a" => 1,
///     "b" => 2,
/// };
/// assert_eq!(map["a"], 1);
/// assert_eq!(map["b"], 2);
/// assert_eq!(map.get("c"), None);
/// ```
<<<<<<< HEAD
=======
///
/// [`HashMap`]: std::hashmap::HashMap
>>>>>>> a8a8be66
#[macro_export]
macro_rules! hashmap {
    (@single $($x:tt)*) => (());
    (@count $($rest:expr),*) => (<[()]>::len(&[$(hashmap!(@single $rest)),*]));

    ($($key:expr => $value:expr,)+) => { hashmap!($($key => $value),+) };
    ($($key:expr => $value:expr),*) => {
        {
            let _cap = hashmap!(@count $($key),*);
            let mut _map = ::std::collections::HashMap::with_capacity(_cap);
            $(
                let _ = _map.insert($key, $value);
            )*
            _map
        }
    };
}<|MERGE_RESOLUTION|>--- conflicted
+++ resolved
@@ -1,10 +1,6 @@
 //! Helper utils used in project.
 
-<<<<<<< HEAD
-/// Creates new [`std::collections::HashMap`] from a list of key-value pairs.
-=======
 /// Creates new [`HashMap`] from a list of key-value pairs.
->>>>>>> a8a8be66
 ///
 /// # Example
 ///
@@ -18,11 +14,8 @@
 /// assert_eq!(map["b"], 2);
 /// assert_eq!(map.get("c"), None);
 /// ```
-<<<<<<< HEAD
-=======
 ///
 /// [`HashMap`]: std::hashmap::HashMap
->>>>>>> a8a8be66
 #[macro_export]
 macro_rules! hashmap {
     (@single $($x:tt)*) => (());
