--- conflicted
+++ resolved
@@ -1,13 +1,5 @@
 //! Medea media server application.
 
-<<<<<<< HEAD
-use dotenv::dotenv;
-
-use crate::{
-    api::control::{Member, MemberRepository},
-    log::prelude::*,
-    settings::Settings,
-=======
 use actix::prelude::*;
 use dotenv::dotenv;
 use hashbrown::HashMap;
@@ -15,7 +7,7 @@
 use crate::api::{
     client::{server, Room, RoomsRepository},
     control::Member,
->>>>>>> 1c64bc74
+    settings::Settings,
 };
 
 #[macro_use]
@@ -42,22 +34,14 @@
         members,
         connections: HashMap::new(),
     });
-<<<<<<< HEAD
-    if let Some(member) = repo.get(1) {
-        info!("{:?}", member);
-        info!("Hooray!");
-        warn!("It works");
-    }
+    let rooms = hashmap! {1 => room};
+    let rooms_repo = RoomsRepository::new(rooms);
 
     match Settings::new() {
         Ok(settings) => info!("{:?}", settings),
         Err(e) => error!("settings error: {}", e),
     }
-=======
-    let rooms = hashmap! {1 => room};
-    let rooms_repo = RoomsRepository::new(rooms);
 
     server::run(rooms_repo);
     let _ = sys.run();
->>>>>>> 1c64bc74
 }