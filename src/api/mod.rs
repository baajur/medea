--- conflicted
+++ resolved
@@ -1,7 +1,4 @@
-<<<<<<< HEAD
-pub mod client;
-=======
 //! API implementations provided by application.
 
->>>>>>> fcb10728
+pub mod client;
 pub mod control;