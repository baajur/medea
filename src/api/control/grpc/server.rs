//! Implementation of [Control API] gRPC server.
//!
//! [Control API]: https://tinyurl.com/yxsqplq7

use std::{
    collections::HashMap,
    convert::{From, TryFrom},
};

use actix::{Actor, Addr, Arbiter, Context, Handler, MailboxError};
use async_trait::async_trait;
use derive_more::{Display, From};
use failure::Fail;
use futures::future::{self, BoxFuture, FutureExt as _, TryFutureExt as _};
use medea_control_api_proto::grpc::{
<<<<<<< HEAD
    medea as proto,
    medea::control_api_server::{
=======
    api as proto,
    api::control_api_server::{
>>>>>>> a41e335d
        ControlApi, ControlApiServer as TonicControlApiServer,
    },
};
use tonic::{transport::Server, Status};

use crate::{
    api::control::{
        endpoints::{WebRtcPlayEndpoint, WebRtcPublishEndpoint},
        error_codes::{
            ErrorCode,
            ErrorCode::{ElementIdIsTooLong, ElementIdMismatch},
            ErrorResponse,
        },
        refs::{fid::ParseFidError, Fid, StatefulFid, ToMember, ToRoom},
        EndpointId, EndpointSpec, MemberId, MemberSpec, RoomSpec,
        TryFromProtobufError,
    },
    log::prelude::*,
    shutdown::ShutdownGracefully,
    signalling::room_service::{
        CreateEndpointInRoom, CreateMemberInRoom, CreateRoom, DeleteElements,
        Get, RoomService, RoomServiceError, Sids,
    },
    AppContext,
};

/// Errors which can happen while processing requests to gRPC [Control API].
///
/// [Control API]: https://tinyurl.com/yxsqplq7
#[derive(Debug, Display, Fail, From)]
pub enum GrpcControlApiError {
    /// Error while parsing [`Fid`] of element.
    Fid(ParseFidError),

    /// Error which can happen while converting protobuf objects into interior
    /// [medea] [Control API] objects.
    ///
    /// [Control API]: https://tinyurl.com/yxsqplq7
    /// [medea]: https://github.com/instrumentisto/medea
    TryFromProtobuf(TryFromProtobufError),

    /// [`MailboxError`] for [`RoomService`].
    #[display(fmt = "Room service mailbox error: {:?}", _0)]
    RoomServiceMailboxError(MailboxError),

    /// Wrapper around [`RoomServiceError`].
    RoomServiceError(RoomServiceError),
}

/// Service which provides gRPC [Control API] implementation.
#[derive(Clone)]
struct ControlApiService {
    /// [`Addr`] of [`RoomService`].
    room_service: Addr<RoomService>,

    /// Public URL of server. Address for exposed [Client API].
    ///
    /// [Client API]: https://tinyurl.com/yx9thsnr
    public_url: String,
}

impl ControlApiService {
    /// Implementation of `Create` method for [`Room`].
    fn create_room(
        &self,
        spec: RoomSpec,
    ) -> BoxFuture<'static, Result<Sids, GrpcControlApiError>> {
        let send_result = self.room_service.send(CreateRoom { spec });
        async {
            Ok(send_result
                .await
                .map_err(GrpcControlApiError::RoomServiceMailboxError)??)
        }
        .boxed()
    }

    /// Implementation of `Create` method for [`Member`] element.
    fn create_member(
        &self,
        id: MemberId,
        parent_fid: Fid<ToRoom>,
        spec: MemberSpec,
    ) -> BoxFuture<'static, Result<Sids, GrpcControlApiError>> {
        let send_result = self.room_service.send(CreateMemberInRoom {
            id,
            parent_fid,
            spec,
        });
        async {
            Ok(send_result
                .await
                .map_err(GrpcControlApiError::RoomServiceMailboxError)??)
        }
        .boxed()
    }

    /// Implementation of `Create` method for [`Endpoint`] element.
    fn create_endpoint(
        &self,
        id: EndpointId,
        parent_fid: Fid<ToMember>,
        spec: EndpointSpec,
    ) -> BoxFuture<'static, Result<Sids, GrpcControlApiError>> {
        let send_result = self.room_service.send(CreateEndpointInRoom {
            id,
            parent_fid,
            spec,
        });
        async {
            Ok(send_result
                .await
                .map_err(GrpcControlApiError::RoomServiceMailboxError)??)
        }
        .boxed()
    }

    /// Creates element based on provided [`proto::CreateRequest`].
    pub fn create_element(
        &self,
        req: proto::CreateRequest,
    ) -> BoxFuture<'static, Result<Sids, ErrorResponse>> {
        let unparsed_parent_fid = req.parent_fid;
        let elem = if let Some(elem) = req.el {
            elem
        } else {
            return future::err(ErrorResponse::new(
                ErrorCode::NoElement,
                &unparsed_parent_fid,
            ))
            .boxed();
        };

        if unparsed_parent_fid.is_empty() {
            return match RoomSpec::try_from(elem).map_err(ErrorResponse::from) {
                Ok(spec) => self.create_room(spec).err_into().boxed(),
                Err(e) => future::err(e).boxed(),
            };
        }

        let parent_fid = match StatefulFid::try_from(unparsed_parent_fid) {
            Ok(parent_fid) => parent_fid,
            Err(e) => {
                return future::err(e.into()).boxed();
            }
        };

        match parent_fid {
            StatefulFid::Room(parent_fid) => match elem {
                proto::create_request::El::Member(member) => {
                    let id: MemberId = member.id.clone().into();
                    match MemberSpec::try_from(member)
                        .map_err(ErrorResponse::from)
                    {
                        Ok(spec) => self
                            .create_member(id, parent_fid, spec)
                            .err_into()
                            .boxed(),
                        Err(e) => future::err(e).boxed(),
                    }
                }
                _ => future::err(ErrorResponse::new(
                    ElementIdMismatch,
                    &parent_fid,
                ))
                .boxed(),
            },
            StatefulFid::Member(parent_fid) => {
                let (endpoint, id) = match elem {
                    proto::create_request::El::WebrtcPlay(play) => (
                        WebRtcPlayEndpoint::try_from(&play)
                            .map(EndpointSpec::from),
                        play.id.into(),
                    ),
                    proto::create_request::El::WebrtcPub(publish) => (
<<<<<<< HEAD
                        WebRtcPublishEndpoint::try_from(&publish)
=======
                        Ok(WebRtcPublishEndpoint::from(&publish))
>>>>>>> a41e335d
                            .map(EndpointSpec::from),
                        publish.id.into(),
                    ),
                    _ => {
                        return future::err(ErrorResponse::new(
                            ElementIdMismatch,
                            &parent_fid,
                        ))
                        .boxed()
                    }
                };

                match endpoint.map_err(ErrorResponse::from) {
                    Ok(spec) => self
                        .create_endpoint(id, parent_fid, spec)
                        .err_into()
                        .boxed(),
                    Err(e) => future::err(e).boxed(),
                }
            }
            StatefulFid::Endpoint(_) => {
                future::err(ErrorResponse::new(ElementIdIsTooLong, &parent_fid))
                    .boxed()
            }
        }
    }

    /// Deletes element by [`proto::IdRequest`].
    pub fn delete_element(
        &self,
        req: proto::IdRequest,
    ) -> BoxFuture<'static, Result<(), ErrorResponse>> {
        let room_service = self.room_service.clone();
        async move {
            let mut delete_elements_msg = DeleteElements::new();
            for id in req.fid {
                let fid = StatefulFid::try_from(id)?;
                delete_elements_msg.add_fid(fid);
            }
            room_service
                .send(delete_elements_msg.validate()?)
                .await
                .map_err(|e| {
                    ErrorResponse::from(
                        GrpcControlApiError::RoomServiceMailboxError(e),
                    )
                })??;
            Ok(())
        }
        .boxed()
    }

    /// Returns requested by [`proto::IdRequest`] [`proto::Element`]s serialized
    /// to protobuf.
    pub fn get_element(
        &self,
        req: proto::IdRequest,
    ) -> BoxFuture<
        'static,
        Result<HashMap<String, proto::Element>, ErrorResponse>,
    > {
        let room_service = self.room_service.clone();
        async move {
            let mut fids = Vec::new();
            for id in req.fid {
                let fid = StatefulFid::try_from(id)?;
                fids.push(fid);
            }

            let elements =
                room_service.send(Get(fids)).await.map_err(|err| {
                    ErrorResponse::from(
                        GrpcControlApiError::RoomServiceMailboxError(err),
                    )
                })??;

            Ok(elements
                .into_iter()
                .map(|(id, value)| (id.to_string(), value))
                .collect())
        }
        .boxed()
    }
}

#[async_trait]
impl ControlApi for ControlApiService {
    async fn create(
        &self,
        request: tonic::Request<proto::CreateRequest>,
    ) -> Result<tonic::Response<proto::CreateResponse>, Status> {
        debug!("Create Request: {:?}", request);
        let create_response =
            match self.create_element(request.into_inner()).await {
                Ok(sid) => proto::CreateResponse { sid, error: None },
                Err(err) => proto::CreateResponse {
                    sid: HashMap::new(),
                    error: Some(err.into()),
                },
            };
<<<<<<< HEAD

=======
>>>>>>> a41e335d
        Ok(tonic::Response::new(create_response))
    }

    async fn delete(
        &self,
        request: tonic::Request<proto::IdRequest>,
    ) -> Result<tonic::Response<proto::Response>, Status> {
        let response = match self.delete_element(request.into_inner()).await {
            Ok(_) => proto::Response { error: None },
            Err(e) => proto::Response {
                error: Some(e.into()),
            },
        };
<<<<<<< HEAD

=======
>>>>>>> a41e335d
        Ok(tonic::Response::new(response))
    }

    async fn get(
        &self,
        request: tonic::Request<proto::IdRequest>,
    ) -> Result<tonic::Response<proto::GetResponse>, Status> {
        let response = match self.get_element(request.into_inner()).await {
            Ok(elements) => proto::GetResponse {
                elements,
                error: None,
            },
            Err(e) => proto::GetResponse {
                elements: HashMap::new(),
                error: Some(e.into()),
            },
        };
<<<<<<< HEAD

=======
>>>>>>> a41e335d
        Ok(tonic::Response::new(response))
    }
}

/// Actor wrapper for [`tonic`] gRPC server which provides dynamic [Control
/// API].
///
/// [Control API]: https://tinyurl.com/yxsqplq7
pub struct GrpcServer(Option<futures::channel::oneshot::Sender<()>>);

impl Actor for GrpcServer {
    type Context = Context<Self>;

    fn started(&mut self, _ctx: &mut Self::Context) {
        info!("gRPC Control API server started.");
    }
}

impl Handler<ShutdownGracefully> for GrpcServer {
    type Result = ();

    fn handle(
        &mut self,
        _: ShutdownGracefully,
        _: &mut Self::Context,
    ) -> Self::Result {
        info!(
            "gRPC Control API server received ShutdownGracefully message so \
             shutting down.",
        );
        if let Some(grpc_shutdown) = self.0.take() {
            grpc_shutdown.send(()).ok();
        }
    }
}

/// Run gRPC [Control API] server in actix actor.
///
/// [Control API]: https://tinyurl.com/yxsqplq7
pub async fn run(
    room_repo: Addr<RoomService>,
    app: &AppContext,
) -> Addr<GrpcServer> {
    let bind_ip = app.config.server.control.grpc.bind_ip.to_string();
    let bind_port = app.config.server.control.grpc.bind_port;

    let service = TonicControlApiServer::new(ControlApiService {
        public_url: app.config.server.client.http.public_url.clone(),
        room_service: room_repo,
    });

    info!("Starting gRPC server on {}:{}", bind_ip, bind_port);

    let (grpc_shutdown_tx, grpc_shutdown_rx) =
        futures::channel::oneshot::channel();

    let addr = format!("{}:{}", bind_ip, bind_port).parse().unwrap();
    Arbiter::spawn(async move {
        Server::builder()
            .add_service(service)
            .serve_with_shutdown(addr, async move {
                grpc_shutdown_rx.await.ok();
            })
            .await
            .unwrap();
    });

    GrpcServer::start_in_arbiter(&Arbiter::new(), move |_| {
        GrpcServer(Some(grpc_shutdown_tx))
    })
}<|MERGE_RESOLUTION|>--- conflicted
+++ resolved
@@ -13,13 +13,8 @@
 use failure::Fail;
 use futures::future::{self, BoxFuture, FutureExt as _, TryFutureExt as _};
 use medea_control_api_proto::grpc::{
-<<<<<<< HEAD
-    medea as proto,
-    medea::control_api_server::{
-=======
     api as proto,
     api::control_api_server::{
->>>>>>> a41e335d
         ControlApi, ControlApiServer as TonicControlApiServer,
     },
 };
@@ -194,11 +189,7 @@
                         play.id.into(),
                     ),
                     proto::create_request::El::WebrtcPub(publish) => (
-<<<<<<< HEAD
                         WebRtcPublishEndpoint::try_from(&publish)
-=======
-                        Ok(WebRtcPublishEndpoint::from(&publish))
->>>>>>> a41e335d
                             .map(EndpointSpec::from),
                         publish.id.into(),
                     ),
@@ -299,10 +290,7 @@
                     error: Some(err.into()),
                 },
             };
-<<<<<<< HEAD
-
-=======
->>>>>>> a41e335d
+
         Ok(tonic::Response::new(create_response))
     }
 
@@ -316,10 +304,7 @@
                 error: Some(e.into()),
             },
         };
-<<<<<<< HEAD
-
-=======
->>>>>>> a41e335d
+
         Ok(tonic::Response::new(response))
     }
 
@@ -337,10 +322,7 @@
                 error: Some(e.into()),
             },
         };
-<<<<<<< HEAD
-
-=======
->>>>>>> a41e335d
+
         Ok(tonic::Response::new(response))
     }
 }
