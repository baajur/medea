//! All errors which Medea can return to Control API user.
//!
//! # Error codes ranges
//! - `1000` ... `1999` Client errors
//! - `2000` ... `2999` Server errors

use std::string::ToString;

use derive_more::Display;
use medea_control_api_proto::grpc::api as proto;

use crate::{
    api::control::{
        callback::url::CallbackUrlParseError,
        grpc::server::GrpcControlApiError,
        refs::{
            fid::ParseFidError, local_uri::LocalUriParseError,
            src_uri::SrcParseError,
        },
        TryFromElementError, TryFromProtobufError,
    },
    signalling::{
        elements::{member::MemberError, MembersLoadError},
        participants::ParticipantServiceErr,
        room::RoomError,
        room_service::RoomServiceError,
    },
};

/// Medea's Control API error response.
pub struct ErrorResponse {
    /// [`ErrorCode`] which will be returned with code and message.
    error_code: ErrorCode,

    /// Element ID where some error happened. May be empty.
    element_id: Option<String>,

    /// All [`ErrorCode`]s have [`Display`] implementation. And this
    /// implementation will be used if this field is [`None`]. But
    /// sometimes we want to add some error explanation. Then we set this
    /// field to [`Some`] and this text will be added to
    /// [`Display`] implementation's text.
    ///
    /// By default this field should be [`None`].
    ///
    /// For providing error explanation use [`ErrorResponse::with_explanation`]
    /// method.
    ///
    /// [`Display`]: std::fmt::Display
    explanation: Option<String>,
}

impl ErrorResponse {
    /// New [`ErrorResponse`] with [`ErrorCode`] and element ID.
    pub fn new<T: ToString>(error_code: ErrorCode, element_id: &T) -> Self {
        Self {
            error_code,
            element_id: Some(element_id.to_string()),
            explanation: None,
        }
    }

    /// New [`ErrorResponse`] only with [`ErrorCode`].
    pub fn without_id(error_code: ErrorCode) -> Self {
        Self {
            error_code,
            element_id: None,
            explanation: None,
        }
    }

    /// [`ErrorResponse`] for all unexpected errors.
    ///
    /// Provide unexpected `Error` to this function.
    /// This error will be printed with [`Display`] implementation
    /// of provided `Error` as error explanation.
    ///
    /// [`Display`]: std::fmt::Display
    pub fn unexpected<B: ToString>(unknown_error: &B) -> Self {
        Self {
            error_code: ErrorCode::UnexpectedError,
            explanation: Some(unknown_error.to_string()),
            element_id: None,
        }
    }

    /// [`ErrorResponse`] with some additional info.
    ///
    /// With this method you can add additional text to error message of
    /// [`ErrorCode`].
    pub fn with_explanation(
        error_code: ErrorCode,
        explanation: String,
        id: Option<String>,
    ) -> Self {
        Self {
            error_code,
            explanation: Some(explanation),
            element_id: id,
        }
    }
}

impl Into<proto::Error> for ErrorResponse {
    fn into(self) -> proto::Error {
        let text = if let Some(additional_text) = &self.explanation {
            format!("{} {}", self.error_code.to_string(), additional_text)
        } else {
            self.error_code.to_string()
        };
        proto::Error {
            doc: String::new(),
            text,
            element: self.element_id.unwrap_or_default(),
            code: self.error_code as u32,
        }
    }
}

/// [Medea]'s [Control API] errors.
///
/// [Medea]: https://github.com/instrumentisto/medea
/// [Control API]: https://tinyurl.com/yxsqplq7
#[derive(Debug, Display)]
pub enum ErrorCode {
    /// Unimplemented API call.
    ///
    /// This code should be with additional text which explains what
    /// exactly unimplemented (you can do it with
    /// [`ErrorResponse::with_explanation`] function).
    ///
    /// Code: __1000__.
    #[display(fmt = "Unimplemented API call.")]
    UnimplementedCall = 1000,

    /// Request doesn't contain any elements.
    ///
    /// Code: __1001__.
    #[display(fmt = "Request doesn't contain any elements")]
    NoElement = 1001,

    /// Provided fid can't point to provided element.
    ///
    /// Code: __1002__.
    #[display(fmt = "Provided fid can't point to provided element")]
    ElementIdMismatch = 1002,

    /// Room not found.
    ///
    /// Code: __1003__.
    #[display(fmt = "Room not found.")]
    RoomNotFound = 1003,

    /// Member not found.
    ///
    /// Code: __1004__.
    #[display(fmt = "Member not found.")]
    MemberNotFound = 1004,

    /// Endpoint not found.
    ///
    /// Code: __1005__.
    #[display(fmt = "Endpoint not found.")]
    EndpointNotFound = 1005,

    /// Medea expects `Room` element in pipeline but received not him.
    ///
    /// Code: __1006__.
    #[display(fmt = "Expecting Room element but it's not.")]
    NotRoomInSpec = 1006,

    /// Medea expects `Member` element in pipeline but received not him.
    ///
    /// Code: __1007__.
    #[display(fmt = "Expected Member element but it's not.")]
    NotMemberInSpec = 1007,

    /// Invalid source URI in [`WebRtcPlayEndpoint`].
    ///
    /// Code: __1008__.
    ///
    /// [`WebRtcPlayEndpoint`]:
    /// crate::signalling::elements::endpoints::webrtc::WebRtcPlayEndpoint
    #[display(fmt = "Invalid source URI in 'WebRtcPlayEndpoint'.")]
    InvalidSrcUri = 1008,

    /// Provided not source URI in [`WebRtcPlayEndpoint`].
    ///
    /// Code: __1009__.
    ///
    /// [`WebRtcPlayEndpoint`]:
    /// crate::signalling::elements::endpoints::webrtc::WebRtcPlayEndpoint
    #[display(fmt = "Provided not source URI in 'WebRtcPlayEndpoint'.")]
    NotSourceUri = 1009,

    /// Element's URI don't have `local://` prefix.
    ///
    /// Code: __1010__.
    #[display(fmt = "Element's URI don't have 'local://' prefix.")]
    ElementIdIsNotLocal = 1010,

    /// Provided element's FID/URI with too many paths.
    ///
    /// Code: __1011__.
    #[display(fmt = "You provided element's FID/URI with too many paths.")]
    ElementIdIsTooLong = 1011,

    /// Missing some fields in source URI of WebRtcPublishEndpoint.
    ///
    /// Code: __1012__.
    #[display(
        fmt = "Missing some fields in source URI of WebRtcPublishEndpoint."
    )]
    MissingFieldsInSrcUri = 1012,

    /// Empty element ID.
    ///
    /// Code: __1013__.
    #[display(fmt = "Provided empty element ID.")]
    EmptyElementId = 1013,

    /// Provided empty elements FIDs list.
    ///
    /// Code: __1014__.
    #[display(fmt = "Provided empty elements FIDs list.")]
    EmptyElementsList = 1014,

    /// Provided not the same Room IDs in elements IDs. Probably you try use
    /// `Delete` method for elements with different Room IDs
    ///
    /// Code: __1015__.
    ///
    /// [`RoomId`]: crate::api::control::room::Id
    #[display(fmt = "Provided not the same Room IDs in elements IDs. \
                     Probably you try use 'Delete' method for elements with \
                     different Room IDs")]
    ProvidedNotSameRoomIds = 1015,

    /// Room with provided fid already exists.
    ///
    /// Code: __1016__.
    #[display(fmt = "Room with provided FID already exists.")]
    RoomAlreadyExists = 1016,

    /// Member with provided FID already exists.
    ///
    /// Code: __1017__.
    #[display(fmt = "Member with provided FID already exists.")]
    MemberAlreadyExists = 1017,

    /// Endpoint with provided FID already exists.
    ///
    /// Code: __1018__.
    #[display(fmt = "Endpoint with provided FID already exists.")]
    EndpointAlreadyExists = 1018,

    /// Missing path in some reference to the Medea element.
    ///
    /// Code: __1019__.
    #[display(fmt = "Missing path in some reference to the Medea element.")]
    MissingPath = 1019,

    /// Missing host in callback URL.
    ///
    /// Code: __1020__.
    #[display(fmt = "Missing host in callback URL.")]
    MissingHostInCallbackUrl = 1020,

    /// Unsupported callback URL protocol.
    ///
    /// Code: __1021__.
    #[display(fmt = "Unsupported callback URL protocol.")]
    UnsupportedCallbackUrlProtocol = 1021,

    /// Invalid callback URL.
    ///
    /// Code: __1022__.
    #[display(fmt = "Invalid callback URL.")]
    InvalidCallbackUrl = 1022,

    /// Encountered negative duration.
    ///
    /// Code: __1023__.
    #[display(fmt = "Encountered negative duration")]
    NegativeDuration = 1023,

    /// Unexpected server error.
    ///
    /// Use this [`ErrorCode`] only with [`ErrorResponse::unexpected`]
    /// function. In error text with this code should be error message
    /// which explain what exactly goes wrong
    /// ([`ErrorResponse::unexpected`] do this).
    ///
    /// Code: __2000__.
    #[display(fmt = "Unexpected error happened.")]
    UnexpectedError = 2000,
}

impl From<ParticipantServiceErr> for ErrorResponse {
    fn from(err: ParticipantServiceErr) -> Self {
        use ParticipantServiceErr::{
            EndpointNotFound, MemberError, ParticipantNotFound,
        };

        match err {
            EndpointNotFound(id) => Self::new(ErrorCode::EndpointNotFound, &id),
            ParticipantNotFound(id) => {
                Self::new(ErrorCode::MemberNotFound, &id)
            }
            MemberError(_) => Self::unexpected(&err),
        }
    }
}

impl From<TryFromProtobufError> for ErrorResponse {
    fn from(err: TryFromProtobufError) -> Self {
        use TryFromProtobufError as E;

        match err {
            E::SrcUriError(e) => e.into(),
            E::CallbackUrlParseErr(e) => e.into(),
            E::NotMemberElementInRoomElement(id) => Self::with_explanation(
                ErrorCode::UnimplementedCall,
                String::from(
                    "Not Member elements in Room element currently is \
                     unimplemented.",
                ),
                Some(id),
            ),
            E::UnimplementedEndpoint(id) => Self::with_explanation(
                ErrorCode::UnimplementedCall,
                String::from("Endpoint is not implemented."),
                Some(id),
            ),
            E::ExpectedOtherElement(element, id) => Self::with_explanation(
                ErrorCode::ElementIdMismatch,
                format!(
                    "Provided fid can not point to element of type [{}]",
                    element
                ),
                Some(id),
            ),
            E::EmptyElement(id) => Self::with_explanation(
                ErrorCode::NoElement,
                String::from("No element was provided"),
                Some(id),
            ),
            E::NegativeDuration(id, field) => Self::with_explanation(
                ErrorCode::NegativeDuration,
                format!(
                    "Element [id = {}] contains negative duration field `{}`",
                    id, field
                ),
                Some(id),
            ),
        }
    }
}

impl From<LocalUriParseError> for ErrorResponse {
    fn from(err: LocalUriParseError) -> Self {
        use LocalUriParseError as E;

        match err {
            E::NotLocal(text) => {
                Self::new(ErrorCode::ElementIdIsNotLocal, &text)
            }
            E::TooManyPaths(text) => {
                Self::new(ErrorCode::ElementIdIsTooLong, &text)
            }
            E::Empty => Self::without_id(ErrorCode::EmptyElementId),
            E::MissingPaths(text) => {
                Self::new(ErrorCode::MissingFieldsInSrcUri, &text)
            }
            E::UrlParseErr(id, _) => Self::new(ErrorCode::InvalidSrcUri, &id),
        }
    }
}

impl From<CallbackUrlParseError> for ErrorResponse {
    fn from(err: CallbackUrlParseError) -> Self {
        use CallbackUrlParseError::{
            MissingHost, UnsupportedScheme, UrlParseErr,
        };

        match err {
            MissingHost => {
                Self::without_id(ErrorCode::MissingHostInCallbackUrl)
            }
            UnsupportedScheme => {
                Self::without_id(ErrorCode::UnsupportedCallbackUrlProtocol)
            }
            UrlParseErr(_) => Self::without_id(ErrorCode::InvalidCallbackUrl),
        }
    }
}

impl From<ParseFidError> for ErrorResponse {
    fn from(err: ParseFidError) -> Self {
        use ParseFidError::{Empty, MissingPath, TooManyPaths};

        match err {
            TooManyPaths(text) => {
                Self::new(ErrorCode::ElementIdIsTooLong, &text)
            }
            Empty => Self::without_id(ErrorCode::EmptyElementId),
            MissingPath(text) => Self::new(ErrorCode::MissingPath, &text),
        }
    }
}

impl From<RoomError> for ErrorResponse {
    fn from(err: RoomError) -> Self {
        use RoomError as E;

        match err {
            E::MemberError(e) => e.into(),
            E::MembersLoadError(e) => e.into(),
            E::ParticipantServiceErr(e) => e.into(),
            E::MemberAlreadyExists(id) => {
                Self::new(ErrorCode::MemberAlreadyExists, &id)
            }
            E::EndpointAlreadyExists(id) => {
                Self::new(ErrorCode::EndpointAlreadyExists, &id)
            }
<<<<<<< HEAD
            WrongRoomId(_, _)
            | PeerNotFound(_)
            | NoTurnCredentials(_)
            | ConnectionNotExists(_)
            | UnableToSendEvent(_)
            | PeerError(_)
            | BadRoomSpec(_)
            | PeerTrafficWatcherMailbox(_)
            | TurnServiceErr(_) => Self::unexpected(&err),
=======
            E::WrongRoomId(_, _)
            | E::PeerNotFound(_)
            | E::NoTurnCredentials(_)
            | E::ConnectionNotExists(_)
            | E::UnableToSendEvent(_)
            | E::PeerError(_)
            | E::BadRoomSpec(_)
            | E::PeerTrafficWatcherMailbox(_)
            | E::TurnServiceErr(_) => Self::unexpected(&err),
>>>>>>> faab5bf7
        }
    }
}

impl From<MembersLoadError> for ErrorResponse {
    fn from(err: MembersLoadError) -> Self {
        use MembersLoadError::{
            EndpointNotFound, MemberNotFound, TryFromError,
        };
        use TryFromElementError::{NotMember, NotRoom};

        match err {
            TryFromError(e, id) => match e {
                NotMember => Self::new(ErrorCode::NotMemberInSpec, &id),
                NotRoom => Self::new(ErrorCode::NotRoomInSpec, &id),
            },
            MemberNotFound(id) => Self::new(ErrorCode::MemberNotFound, &id),
            EndpointNotFound(id) => Self::new(ErrorCode::EndpointNotFound, &id),
        }
    }
}

impl From<MemberError> for ErrorResponse {
    fn from(err: MemberError) -> Self {
        match err {
            MemberError::EndpointNotFound(id) => {
                Self::new(ErrorCode::EndpointNotFound, &id)
            }
        }
    }
}

impl From<SrcParseError> for ErrorResponse {
    fn from(err: SrcParseError) -> Self {
        use SrcParseError::{LocalUriParseError, NotSrcUri};

        match err {
            NotSrcUri(text) => Self::new(ErrorCode::NotSourceUri, &text),
            LocalUriParseError(err) => err.into(),
        }
    }
}

impl From<RoomServiceError> for ErrorResponse {
    fn from(err: RoomServiceError) -> Self {
        use RoomServiceError as E;

        match err {
            E::RoomNotFound(id) => Self::new(ErrorCode::RoomNotFound, &id),
            E::RoomAlreadyExists(id) => {
                Self::new(ErrorCode::RoomAlreadyExists, &id)
            }
            E::RoomError(e) => e.into(),
            E::EmptyUrisList => Self::without_id(ErrorCode::EmptyElementsList),
            E::NotSameRoomIds(id1, id2) => Self::with_explanation(
                ErrorCode::ProvidedNotSameRoomIds,
                format!(
                    "All FID's must have equal room_id. Provided Id's are \
                     different: [{}] != [{}]",
                    id1, id2
                ),
                None,
            ),
<<<<<<< HEAD
            RoomMailboxErr(_)
            | FailedToLoadStaticSpecs(_)
            | TryFromElement(_)
            | TrafficWatcherMailbox(_) => Self::unexpected(&err),
=======
            E::RoomMailboxErr(_)
            | E::FailedToLoadStaticSpecs(_)
            | E::TryFromElement(_) => Self::unexpected(&err),
>>>>>>> faab5bf7
        }
    }
}

impl From<GrpcControlApiError> for ErrorResponse {
    fn from(err: GrpcControlApiError) -> Self {
        use GrpcControlApiError as E;

        match err {
            E::Fid(e) => e.into(),
            E::TryFromProtobuf(e) => e.into(),
            E::RoomServiceError(e) => e.into(),
            E::RoomServiceMailboxError(_) => Self::unexpected(&err),
        }
    }
}<|MERGE_RESOLUTION|>--- conflicted
+++ resolved
@@ -423,17 +423,6 @@
             E::EndpointAlreadyExists(id) => {
                 Self::new(ErrorCode::EndpointAlreadyExists, &id)
             }
-<<<<<<< HEAD
-            WrongRoomId(_, _)
-            | PeerNotFound(_)
-            | NoTurnCredentials(_)
-            | ConnectionNotExists(_)
-            | UnableToSendEvent(_)
-            | PeerError(_)
-            | BadRoomSpec(_)
-            | PeerTrafficWatcherMailbox(_)
-            | TurnServiceErr(_) => Self::unexpected(&err),
-=======
             E::WrongRoomId(_, _)
             | E::PeerNotFound(_)
             | E::NoTurnCredentials(_)
@@ -443,7 +432,6 @@
             | E::BadRoomSpec(_)
             | E::PeerTrafficWatcherMailbox(_)
             | E::TurnServiceErr(_) => Self::unexpected(&err),
->>>>>>> faab5bf7
         }
     }
 }
@@ -507,16 +495,10 @@
                 ),
                 None,
             ),
-<<<<<<< HEAD
-            RoomMailboxErr(_)
-            | FailedToLoadStaticSpecs(_)
-            | TryFromElement(_)
-            | TrafficWatcherMailbox(_) => Self::unexpected(&err),
-=======
             E::RoomMailboxErr(_)
             | E::FailedToLoadStaticSpecs(_)
-            | E::TryFromElement(_) => Self::unexpected(&err),
->>>>>>> faab5bf7
+            | E::TryFromElement(_)
+            | E::TrafficWatcherMailbox(_) => Self::unexpected(&err),
         }
     }
 }
