--- conflicted
+++ resolved
@@ -72,12 +72,8 @@
         spec: Pipeline<RoomElement>,
     },
 }
-<<<<<<< HEAD
-/// Errors that can occur when we try transform some spec from [`Element`].
-=======
 
 /// Errors that can occur when we try transform some spec from `Element`.
->>>>>>> e9c7dca5
 /// This error used in all [`TryFrom`] of Control API.
 ///
 /// [`TryFrom`]: std::convert::TryFrom
