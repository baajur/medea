--- conflicted
+++ resolved
@@ -12,17 +12,9 @@
 use failure::{Error, Fail};
 use serde::Deserialize;
 
-<<<<<<< HEAD
 use self::{
-    endpoints::{
-        webrtc_play_endpoint::{SrcParseError, WebRtcPlayEndpoint},
-        webrtc_publish_endpoint::WebRtcPublishEndpoint,
-    },
-    pipeline::Pipeline,
+    endpoints::webrtc_play_endpoint::SrcParseError, pipeline::Pipeline,
 };
-=======
-use self::pipeline::Pipeline;
->>>>>>> 40f2e4d8
 
 #[doc(inline)]
 pub use self::{
@@ -34,7 +26,6 @@
     room::{Id as RoomId, RoomElement, RoomSpec},
 };
 
-<<<<<<< HEAD
 /// Errors which may occur while deserialize protobuf spec.
 #[derive(Debug, Fail)]
 pub enum TryFromProtobufError {
@@ -67,7 +58,8 @@
     fn from(from: SrcParseError) -> Self {
         TryFromProtobufError::SrcUriError(from)
     }
-=======
+}
+
 #[derive(Clone, Deserialize, Debug)]
 #[serde(tag = "kind")]
 pub enum RootElement {
@@ -77,22 +69,13 @@
         id: RoomId,
         spec: Pipeline<RoomElement>,
     },
->>>>>>> 40f2e4d8
 }
-
 /// Errors that can occur when we try transform some spec from [`Element`].
 /// This error used in all [`TryFrom`] of Control API.
 #[allow(clippy::pub_enum_variant_names)]
 #[derive(Debug, Fail, Clone)]
 pub enum TryFromElementError {
-<<<<<<< HEAD
-    /// Element is not Endpoint.
-    #[fail(display = "Element is not Endpoint")]
-    NotEndpoint,
-
     /// Element is not Room.
-=======
->>>>>>> 40f2e4d8
     #[fail(display = "Element is not Room")]
     NotRoom,
 
