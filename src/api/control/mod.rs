--- conflicted
+++ resolved
@@ -221,16 +221,6 @@
 ///
 /// # Errors
 ///
-<<<<<<< HEAD
-/// Will return [`LoadStaticControlSpecError::IoError`] if reading of provided
-/// [`Path`] to file fails.
-///
-/// Will return [`LoadStaticControlSpecsError::YamlDeserializationError`] if
-/// YAML deserialization fails.
-///
-/// Will return [`LoadStaticControlSpecsError::TryFromElementError`] if
-/// [`RoomSpec`] convertation fails.
-=======
 /// Errors with [`LoadStaticControlSpecError::IoError`] if reading of provided
 /// [`Path`] to file fails.
 ///
@@ -239,7 +229,6 @@
 ///
 /// Errors with [`LoadStaticControlSpecsError::TryFromElementError`] if
 /// [`RoomSpec`] conversation fails.
->>>>>>> a41e335d
 pub fn load_from_yaml_file<P: AsRef<Path>>(
     path: P,
 ) -> Result<RoomSpec, LoadStaticControlSpecsError> {
@@ -255,13 +244,8 @@
 ///
 /// # Errors
 ///
-<<<<<<< HEAD
-/// Will return [`LoadStateControlSpecsError::SpecDirReadError`] if error while
-/// reading provided [`Path`] happened.
-=======
 /// Errors with [`LoadStateControlSpecsError::SpecDirReadError`] if reading
 /// provided [`Path`] fails.
->>>>>>> a41e335d
 pub fn load_static_specs_from_dir<P: AsRef<Path>>(
     path: P,
 ) -> Result<Vec<RoomSpec>, LoadStaticControlSpecsError> {
