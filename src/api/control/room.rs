--- conflicted
+++ resolved
@@ -1,10 +1,6 @@
 //! Room definitions and implementations.
 
-<<<<<<< HEAD
-use std::{collections::HashMap as StdHashMap, convert::TryFrom};
-=======
 use std::{collections::HashMap, convert::TryFrom};
->>>>>>> 75924637
 
 use macro_attr::*;
 use medea_grpc_proto::control::Room as RoomProto;
@@ -62,7 +58,7 @@
         id: Id,
         proto: &RoomProto,
     ) -> Result<Self, TryFromProtobufError> {
-        let mut pipeline = StdHashMap::new();
+        let mut pipeline = HashMap::new();
         for (id, room_element) in proto.get_pipeline() {
             if !room_element.has_member() {
                 return Err(TryFromProtobufError::MemberElementNotFound);
