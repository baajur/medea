//! Definitions and implementations of [Control API]'s `Member` element.
//!
//! [Control API]: http://tiny.cc/380uaz

<<<<<<< HEAD
use std::{collections::HashMap, convert::TryFrom};

use derive_more::{Display, From};
use medea_grpc_proto::control::Member as MemberProto;
use rand::{distributions::Alphanumeric, Rng};
use serde::Deserialize;

use crate::api::control::{
    endpoints::{
        webrtc_play_endpoint::WebRtcPlayEndpoint,
        webrtc_publish_endpoint::{WebRtcPublishEndpoint, WebRtcPublishId},
    },
    pipeline::Pipeline,
    room::RoomElement,
    Endpoint, TryFromElementError, TryFromProtobufError, WebRtcPlayId,
};

const MEMBER_CREDENTIALS_LEN: usize = 32;

=======
use std::convert::TryFrom;

use derive_more::{Display, From};
use serde::Deserialize;

use super::{
    endpoint::{WebRtcPlayEndpoint, WebRtcPublishEndpoint},
    pipeline::Pipeline,
    room::RoomElement,
    TryFromElementError,
};

>>>>>>> c18f0cd8
/// ID of `Member`.
#[derive(Clone, Debug, Deserialize, Eq, Hash, PartialEq, From, Display)]
pub struct Id(pub String);

/// Element of [`Member`]'s [`Pipeline`].
///
/// [`Member`]: crate::signalling::elements::member::Member
#[allow(clippy::module_name_repetitions)]
#[derive(Clone, Deserialize, Debug)]
#[serde(tag = "kind")]
pub enum MemberElement {
    /// Represent [`WebRtcPublishEndpoint`].
    /// Can transform into [`Endpoint`] enum by `Endpoint::try_from`.
    ///
<<<<<<< HEAD
    /// [`Endpoint`]: crate::api::control::endpoints::Endpoint
=======
    /// [`Endpoint`]: crate::api::control::endpoint::Endpoint
>>>>>>> c18f0cd8
    WebRtcPublishEndpoint { spec: WebRtcPublishEndpoint },

    /// Represent [`WebRtcPlayEndpoint`].
    /// Can transform into [`Endpoint`] enum by `Endpoint::try_from`.
    ///
<<<<<<< HEAD
    /// [`Endpoint`]: crate::api::control::endpoints::Endpoint
=======
    /// [`Endpoint`]: crate::api::control::endpoint::Endpoint
>>>>>>> c18f0cd8
    WebRtcPlayEndpoint { spec: WebRtcPlayEndpoint },
}

/// Newtype for [`RoomElement::Member`] variant.
#[allow(clippy::module_name_repetitions)]
#[derive(Clone, Debug)]
pub struct MemberSpec {
    /// Spec of this `Member`.
    pipeline: Pipeline<MemberElement>,
<<<<<<< HEAD

    /// Credentials to authorize `Member` with.
    credentials: String,
}

impl Into<RoomElement> for MemberSpec {
    fn into(self) -> RoomElement {
        RoomElement::Member {
            spec: self.pipeline,
            credentials: self.credentials,
        }
    }
}

impl MemberSpec {
    /// Returns all [`WebRtcPlayEndpoint`]s of this [`MemberSpec`].
    pub fn play_endpoints(
        &self,
    ) -> impl Iterator<Item = (WebRtcPlayId, &WebRtcPlayEndpoint)> {
        self.pipeline.iter().filter_map(|(id, e)| match e {
            MemberElement::WebRtcPlayEndpoint { spec } => {
                Some((WebRtcPlayId(id.clone()), spec))
            }
            _ => None,
        })
    }

    /// Lookup [`WebRtcPublishEndpoint`] by ID.
    pub fn get_publish_endpoint_by_id(
        &self,
        id: &WebRtcPublishId,
    ) -> Option<&WebRtcPublishEndpoint> {
        let e = self.pipeline.get(&id.0)?;
        if let MemberElement::WebRtcPublishEndpoint { spec } = e {
            Some(spec)
        } else {
            None
        }
    }

    /// Returns all [`WebRtcPublishEndpoint`]s of this [`MemberSpec`].
    pub fn publish_endpoints(
        &self,
    ) -> impl Iterator<Item = (WebRtcPublishId, &WebRtcPublishEndpoint)> {
        self.pipeline.iter().filter_map(|(id, e)| match e {
            MemberElement::WebRtcPublishEndpoint { spec } => {
                Some((WebRtcPublishId(id.clone()), spec))
            }
            _ => None,
        })
    }

    /// Returns credentials from this [`MemberSpec`].
    pub fn credentials(&self) -> &str {
        &self.credentials
    }
}

/// Generates [`Member`] alphanumeric credentials with
/// [`MEMBER_CREDENTIALS_LEN`] length.
///
/// This credentials will be generated if in dynamic [Control API] spec not
/// provided credentials for [`Member`]. This logic you can find in [`TryFrom`]
/// [`MemberProto`] implemented for [`MemberSpec`].
fn generate_member_credentials() -> String {
    rand::thread_rng()
        .sample_iter(&Alphanumeric)
        .take(MEMBER_CREDENTIALS_LEN)
        .collect()
}

impl TryFrom<&MemberProto> for MemberSpec {
    type Error = TryFromProtobufError;

    /// Serialize [`MemberSpec`] from protobuf object.
    fn try_from(value: &MemberProto) -> Result<Self, Self::Error> {
        let mut pipeline = HashMap::new();
        for (id, member_element) in value.get_pipeline() {
            let endpoint = Endpoint::try_from(member_element)?;
            pipeline.insert(id.clone(), endpoint.into());
        }
        let pipeline = Pipeline::new(pipeline);

        let proto_credentials = value.get_credentials();
        let credentials = if proto_credentials.is_empty() {
            generate_member_credentials()
        } else {
            proto_credentials.to_string()
        };

        Ok(Self {
            pipeline,
            credentials,
        })
    }
}

=======

    /// Credentials to authorize `Member` with.
    credentials: String,
}

impl MemberSpec {
    /// Returns all [`WebRtcPlayEndpoint`]s of this [`MemberSpec`].
    pub fn play_endpoints(
        &self,
    ) -> impl Iterator<Item = (&String, &WebRtcPlayEndpoint)> {
        self.pipeline.iter().filter_map(|(id, e)| match e {
            MemberElement::WebRtcPlayEndpoint { spec } => Some((id, spec)),
            _ => None,
        })
    }

    /// Lookups [`WebRtcPublishEndpoint`] by ID.
    pub fn get_publish_endpoint_by_id(
        &self,
        id: &str,
    ) -> Option<&WebRtcPublishEndpoint> {
        let e = self.pipeline.get(id)?;
        if let MemberElement::WebRtcPublishEndpoint { spec } = e {
            Some(spec)
        } else {
            None
        }
    }

    /// Returns all [`WebRtcPublishEndpoint`]s of this [`MemberSpec`].
    pub fn publish_endpoints(
        &self,
    ) -> impl Iterator<Item = (&String, &WebRtcPublishEndpoint)> {
        self.pipeline.iter().filter_map(|(id, e)| match e {
            MemberElement::WebRtcPublishEndpoint { spec } => Some((id, spec)),
            _ => None,
        })
    }

    /// Returns credentials from this [`MemberSpec`].
    pub fn credentials(&self) -> &str {
        &self.credentials
    }
}

>>>>>>> c18f0cd8
impl TryFrom<&RoomElement> for MemberSpec {
    type Error = TryFromElementError;

    // TODO: delete this allow when some new RoomElement will be added.
    #[allow(unreachable_patterns)]
    fn try_from(from: &RoomElement) -> Result<Self, Self::Error> {
        match from {
            RoomElement::Member { spec, credentials } => Ok(Self {
                pipeline: spec.clone(),
                credentials: credentials.clone(),
            }),
            _ => Err(TryFromElementError::NotMember),
        }
    }
}<|MERGE_RESOLUTION|>--- conflicted
+++ resolved
@@ -2,7 +2,6 @@
 //!
 //! [Control API]: http://tiny.cc/380uaz
 
-<<<<<<< HEAD
 use std::{collections::HashMap, convert::TryFrom};
 
 use derive_more::{Display, From};
@@ -22,20 +21,6 @@
 
 const MEMBER_CREDENTIALS_LEN: usize = 32;
 
-=======
-use std::convert::TryFrom;
-
-use derive_more::{Display, From};
-use serde::Deserialize;
-
-use super::{
-    endpoint::{WebRtcPlayEndpoint, WebRtcPublishEndpoint},
-    pipeline::Pipeline,
-    room::RoomElement,
-    TryFromElementError,
-};
-
->>>>>>> c18f0cd8
 /// ID of `Member`.
 #[derive(Clone, Debug, Deserialize, Eq, Hash, PartialEq, From, Display)]
 pub struct Id(pub String);
@@ -50,21 +35,13 @@
     /// Represent [`WebRtcPublishEndpoint`].
     /// Can transform into [`Endpoint`] enum by `Endpoint::try_from`.
     ///
-<<<<<<< HEAD
     /// [`Endpoint`]: crate::api::control::endpoints::Endpoint
-=======
-    /// [`Endpoint`]: crate::api::control::endpoint::Endpoint
->>>>>>> c18f0cd8
     WebRtcPublishEndpoint { spec: WebRtcPublishEndpoint },
 
     /// Represent [`WebRtcPlayEndpoint`].
     /// Can transform into [`Endpoint`] enum by `Endpoint::try_from`.
     ///
-<<<<<<< HEAD
     /// [`Endpoint`]: crate::api::control::endpoints::Endpoint
-=======
-    /// [`Endpoint`]: crate::api::control::endpoint::Endpoint
->>>>>>> c18f0cd8
     WebRtcPlayEndpoint { spec: WebRtcPlayEndpoint },
 }
 
@@ -74,7 +51,6 @@
 pub struct MemberSpec {
     /// Spec of this `Member`.
     pipeline: Pipeline<MemberElement>,
-<<<<<<< HEAD
 
     /// Credentials to authorize `Member` with.
     credentials: String,
@@ -102,7 +78,7 @@
         })
     }
 
-    /// Lookup [`WebRtcPublishEndpoint`] by ID.
+    /// Lookups [`WebRtcPublishEndpoint`] by ID.
     pub fn get_publish_endpoint_by_id(
         &self,
         id: &WebRtcPublishId,
@@ -172,53 +148,6 @@
     }
 }
 
-=======
-
-    /// Credentials to authorize `Member` with.
-    credentials: String,
-}
-
-impl MemberSpec {
-    /// Returns all [`WebRtcPlayEndpoint`]s of this [`MemberSpec`].
-    pub fn play_endpoints(
-        &self,
-    ) -> impl Iterator<Item = (&String, &WebRtcPlayEndpoint)> {
-        self.pipeline.iter().filter_map(|(id, e)| match e {
-            MemberElement::WebRtcPlayEndpoint { spec } => Some((id, spec)),
-            _ => None,
-        })
-    }
-
-    /// Lookups [`WebRtcPublishEndpoint`] by ID.
-    pub fn get_publish_endpoint_by_id(
-        &self,
-        id: &str,
-    ) -> Option<&WebRtcPublishEndpoint> {
-        let e = self.pipeline.get(id)?;
-        if let MemberElement::WebRtcPublishEndpoint { spec } = e {
-            Some(spec)
-        } else {
-            None
-        }
-    }
-
-    /// Returns all [`WebRtcPublishEndpoint`]s of this [`MemberSpec`].
-    pub fn publish_endpoints(
-        &self,
-    ) -> impl Iterator<Item = (&String, &WebRtcPublishEndpoint)> {
-        self.pipeline.iter().filter_map(|(id, e)| match e {
-            MemberElement::WebRtcPublishEndpoint { spec } => Some((id, spec)),
-            _ => None,
-        })
-    }
-
-    /// Returns credentials from this [`MemberSpec`].
-    pub fn credentials(&self) -> &str {
-        &self.credentials
-    }
-}
-
->>>>>>> c18f0cd8
 impl TryFrom<&RoomElement> for MemberSpec {
     type Error = TryFromElementError;
 
