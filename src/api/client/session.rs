--- conflicted
+++ resolved
@@ -3,26 +3,12 @@
 use std::time::{Duration, Instant};
 
 use actix::{
-<<<<<<< HEAD
-    fut::wrap_future, Actor, ActorContext, Addr, AsyncContext, Handler,
-    Message, StreamHandler,
-};
-use actix_web::ws::{self, CloseReason};
-use futures::future::Future;
-
-use crate::{
-    api::client::{
-        room::Room,
-        rpc_connection::{
-            Closed, ClosedReason, Established, MemberMessage, RoomMessage,
-            RpcConnection,
-        },
-=======
     fut::wrap_future, Actor, ActorContext, ActorFuture, Addr, AsyncContext,
     Handler, Message, StreamHandler,
 };
 use actix_web::ws::{self, CloseReason, WebsocketContext};
 use futures::future::Future;
+use protocol::{ClientMsg, ServerMsg};
 
 use crate::{
     api::{
@@ -31,13 +17,10 @@
             RpcConnectionEstablished,
         },
         control::MemberId,
-        protocol::{ClientMsg, Event, ServerMsg},
->>>>>>> bc489604
     },
     log::prelude::*,
     signalling::Room,
 };
-use protocol::{ClientMsg, ServerMsg};
 
 /// Long-running WebSocket connection of Client API.
 #[derive(Debug)]
@@ -80,29 +63,6 @@
         }
     }
 
-<<<<<<< HEAD
-    /// Start idle watchdog.
-    fn start_watchdog(&mut self, ctx: &mut <Self as Actor>::Context) {
-        ctx.run_interval(Duration::new(1, 0), |sess, ctx| {
-            if Instant::now().duration_since(sess.last_activity)
-                > sess.idle_timeout
-            {
-                info!("WsSession of member {} is idle", sess.member_id);
-                if let Err(err) = sess.room.try_send(Closed {
-                    member_id: sess.member_id,
-                    reason: ClosedReason::Idle,
-                }) {
-                    error!(
-                        "WsSession of member {} failed to remove from Room, \
-                         because: {:?}",
-                        sess.member_id, err,
-                    )
-                }
-
-                ctx.notify(Close {
-                    reason: Some(ws::CloseCode::Normal.into()),
-                });
-=======
     fn close_normal(&self, ctx: &mut WebsocketContext<Self>) {
         ctx.notify(Close {
             reason: Some(ws::CloseCode::Normal.into()),
@@ -128,7 +88,6 @@
                     )
                 }
                 session.close_normal(ctx);
->>>>>>> bc489604
             }
         });
     }
@@ -147,27 +106,6 @@
         self.start_watchdog(ctx);
 
         let member_id = self.member_id;
-<<<<<<< HEAD
-        let slf_addr = ctx.address();
-        ctx.wait(wrap_future(
-            self.room
-                .send(Established {
-                    member_id: self.member_id,
-                    connection: Box::new(ctx.address()),
-                })
-                .map(|_| ())
-                .map_err(move |err| {
-                    error!(
-                        "WsSession of member {} failed to join Room, because: \
-                         {:?}",
-                        member_id, err,
-                    );
-                    slf_addr.do_send(Close {
-                        reason: Some(ws::CloseCode::Normal.into()),
-                    });
-                }),
-        ));
-=======
         ctx.wait(
             wrap_future(self.room.send(RpcConnectionEstablished {
                 member_id: self.member_id,
@@ -200,7 +138,6 @@
                 },
             ),
         );
->>>>>>> bc489604
     }
 
     fn stopped(&mut self, _ctx: &mut Self::Context) {
@@ -224,17 +161,10 @@
     /// Sends [`Event`] to Web Client.
     fn send_event(
         &self,
-<<<<<<< HEAD
         msg: RoomMessage,
     ) -> Box<dyn Future<Item = (), Error = ()>> {
         let fut = self
-            .send(msg)
-=======
-        event: Event,
-    ) -> Box<dyn Future<Item = (), Error = ()>> {
-        let fut = self
-            .send(ServerMsg::Event(event))
->>>>>>> bc489604
+            .send(ServerMsg::Event(msg.into()))
             .map_err(|err| error!("Failed send event {:?} ", err));
         Box::new(fut)
     }
@@ -258,17 +188,6 @@
     }
 }
 
-<<<<<<< HEAD
-impl Handler<RoomMessage> for WsSession {
-    type Result = ();
-
-    /// Sends [`Event`] to Web Client.
-    fn handle(&mut self, msg: RoomMessage, ctx: &mut Self::Context) {
-        let message =
-            serde_json::to_string(&ServerMsg::Event(msg.into())).unwrap();
-        debug!("Event {} for member {}", message, self.member_id);
-        ctx.text(message);
-=======
 impl Handler<ServerMsg> for WsSession {
     type Result = ();
 
@@ -276,7 +195,6 @@
     fn handle(&mut self, msg: ServerMsg, ctx: &mut Self::Context) {
         debug!("Event {:?} for member {}", msg, self.member_id);
         ctx.text(serde_json::to_string(&msg).unwrap())
->>>>>>> bc489604
     }
 }
 
@@ -293,23 +211,11 @@
                 match serde_json::from_str::<ClientMsg>(&text) {
                     Ok(ClientMsg::Ping(n)) => {
                         trace!("Received ping: {}", n);
-<<<<<<< HEAD
-                        // Answer with ['Heartbeat::Pong'].
-                        ctx.text(
-                            serde_json::to_string(&ServerMsg::Pong(n)).unwrap(),
-                        );
-                    }
-                    Ok(ClientMsg::Command(command)) => {
-                        if let Err(err) =
-                            self.room.try_send(MemberMessage::from(command))
-                        {
-=======
                         // Answer with Heartbeat::Pong.
                         ctx.notify(ServerMsg::Pong(n));
                     }
                     Ok(ClientMsg::Command(command)) => {
-                        if let Err(err) = self.room.try_send(command) {
->>>>>>> bc489604
+                        if let Err(err) = self.room.try_send(MemberMessage::from(command)) {
                             error!(
                                 "Cannot send Command to Room {}, because {}",
                                 self.member_id, err
@@ -324,19 +230,9 @@
             }
             ws::Message::Close(reason) => {
                 if !self.closed_by_server {
-<<<<<<< HEAD
-                    debug!(
-                        "Send close frame with reason {:?} for member {}",
-                        reason, self.member_id
-                    );
-                    if let Err(err) = self.room.try_send(Closed {
-                        member_id: self.member_id,
-                        reason: ClosedReason::Disconnected,
-=======
                     if let Err(err) = self.room.try_send(RpcConnectionClosed {
                         member_id: self.member_id,
                         reason: ClosedReason::Closed,
->>>>>>> bc489604
                     }) {
                         error!(
                             "WsSession of member {} failed to remove from \
