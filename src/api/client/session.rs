--- conflicted
+++ resolved
@@ -28,22 +28,15 @@
     /// [`Room`] that [`Member`] is associated with.
     room: Addr<Room>,
 
-<<<<<<< HEAD
+    /// Timeout of receiving any messages from client.
+    idle_timeout: Duration,
+
     /// Timestamp for watchdog which checks whether WebSocket client became
-    /// idle (no messages received during [`CLIENT_IDLE_TIMEOUT`]).
+    /// idle (no messages received during [`idle_timeout`]).
     ///
     /// This one should be renewed on any received WebSocket message
     /// from client.
     last_activity: Instant,
-=======
-    /// Handle for watchdog which checks whether WebSocket client became
-    /// idle (no `ping` messages received during [`idle_timeout`]).
-    ///
-    /// This one should be renewed on received `ping` message from client.
-    idle_handler: Option<SpawnHandle>,
-    /// Timeout of receiving `ping` messages from client.
-    idle_timeout: Duration,
->>>>>>> a004d674
 
     /// Indicates whether WebSocket connection is closed by server ot by
     /// client.
@@ -60,39 +53,23 @@
         Self {
             member_id,
             room,
-<<<<<<< HEAD
+            idle_timeout,
             last_activity: Instant::now(),
-=======
-            idle_handler: None,
-            idle_timeout,
->>>>>>> a004d674
             closed_by_server: false,
         }
     }
 
-<<<<<<< HEAD
     /// Start idle watchdog.
     fn start_watchdog(&mut self, ctx: &mut <Self as Actor>::Context) {
-        ctx.run_interval(Duration::new(1, 0), |conn, ctx| {
-            if Instant::now().duration_since(conn.last_activity)
-                > CLIENT_IDLE_TIMEOUT
+        ctx.run_interval(Duration::new(1, 0), |sess, ctx| {
+            if Instant::now().duration_since(sess.last_activity)
+                > sess.idle_timeout
             {
-                info!("WsConnection with member {} is idle", conn.member_id);
-=======
-    /// Resets idle handler watchdog.
-    fn reset_idle_timeout(&mut self, ctx: &mut <Self as Actor>::Context) {
-        if let Some(handler) = self.idle_handler {
-            ctx.cancel_future(handler);
-        }
-
-        self.idle_handler =
-            Some(ctx.run_later(self.idle_timeout, |sess, ctx| {
-                info!("WsConnection with member {} is idle", sess.member_id);
->>>>>>> a004d674
-
-                let member_id = conn.member_id;
+                info!("WsSession of member {} is idle", sess.member_id);
+
+                let member_id = sess.member_id;
                 ctx.wait(wrap_future(
-                    conn.room
+                    sess.room
                         .send(RpcConnectionClosed {
                             member_id,
                             reason: RpcConnectionClosedReason::Idle,
@@ -136,15 +113,10 @@
                 .map(|_| ())
                 .map_err(move |err| {
                     error!(
-<<<<<<< HEAD
-                        "WsConnection of member {} failed to join Room, \
-                         because: {:?}",
-=======
                         "WsSession of member {} failed to join Room, because: \
                          {:?}",
->>>>>>> a004d674
                         member_id, err,
-                    );
+                    )
                 }),
         ));
     }
@@ -155,9 +127,8 @@
 }
 
 impl RpcConnection for Addr<WsSession> {
-    /// Closes [`WsConnection`] by sending itself "normal closure" close
-    /// message.
-    fn close(&self) -> Box<dyn Future<Item = (), Error = ()>> {
+    /// Closes [`WsSession`] by sending itself "normal closure" close message.
+    fn close(&mut self) -> Box<dyn Future<Item = (), Error = ()>> {
         let fut = self
             .send(Close {
                 reason: Some(ws::CloseCode::Normal.into()),
@@ -226,6 +197,7 @@
     /// to the received `Heartbeat::Ping` message.
     fn handle(&mut self, msg: Heartbeat, ctx: &mut Self::Context) {
         if let Heartbeat::Ping(n) = msg {
+            trace!("Received ping: {}", n);
             ctx.text(serde_json::to_string(&Heartbeat::Pong(n)).unwrap())
         }
     }
@@ -274,14 +246,14 @@
                             })
                             .map_err(move |err| {
                                 error!(
-                                    "Cannot send Close from member {}, \
-                                     because {}",
-                                    member_id, err
+                                    "WsSession of member {} failed to remove \
+                                     from Room, because: {:?}",
+                                    member_id, err,
                                 )
                             }),
                     ));
                     ctx.close(reason);
-                    // ctx.stop();
+                    ctx.stop();
                 }
             }
             _ => error!(
