<<<<<<< HEAD
//! WebSocket session.

use std::time::Duration;

use actix::{
    fut::wrap_future, Actor, ActorContext, Addr, AsyncContext, Handler,
    Message, SpawnHandle, StreamHandler,
};
use actix_web::ws::{self, CloseReason};
use futures::{future, Future};
use serde::{Deserialize, Serialize};

use crate::{
    api::client::{
        Command, Event, Room, RpcConnection, RpcConnectionClosed,
        RpcConnectionClosedReason, RpcConnectionEstablished,
    },
    api::control::member::Id as MemberId,
    log::prelude::*,
=======
use futures::Future;

use crate::api::{
    client::{Event, RpcConnection},
    control::member::Id as MemberId,
>>>>>>> 30550cd3
};

#[derive(Debug)]
pub struct Session {
    pub member_id: MemberId,
    // TODO: Replace Box<dyn RpcConnection>> with enum,
    //       as the set of all possible RpcConnection types is not closed.
    connection: Box<dyn RpcConnection>,
}

impl Session {
    pub fn new(
        member_id: MemberId,
        connection: Box<dyn RpcConnection>,
    ) -> Self {
        Session {
            member_id,
            connection,
        }
    }

<<<<<<< HEAD
    /// Resets idle handler watchdog.
    fn reset_idle_timeout(&mut self, ctx: &mut <Self as Actor>::Context) {
        if let Some(handler) = self.idle_handler {
            ctx.cancel_future(handler);
        }

        self.idle_handler =
            Some(ctx.run_later(CLIENT_IDLE_TIMEOUT, |sess, ctx| {
                info!("WsConnection with member {} is idle", sess.member_id);

                let member_id = sess.member_id;
                ctx.wait(wrap_future(
                    sess.room
                        .send(RpcConnectionClosed {
                            member_id,
                            reason: RpcConnectionClosedReason::Idle,
                        })
                        .map_err(move |err| {
                            error!(
                                "WsSession of member {} failed to remove from \
                                 Room, because: {:?}",
                                member_id, err,
                            )
                        }),
                ));

                ctx.notify(Close {
                    reason: Some(ws::CloseCode::Normal.into()),
                });
            }));
    }
}

/// [`Actor`] implementation that provides an ergonomic way to deal with
/// WebSocket connection lifecycle for [`WsSession`].
impl Actor for WsSession {
    type Context = ws::WebsocketContext<Self>;

    /// Starts [`Heartbeat`] mechanism and sends [`RpcConnectionEstablished`]
    /// signal to the [`Room`].
    fn started(&mut self, ctx: &mut Self::Context) {
        debug!("Started WsSession for member {}", self.member_id);

        self.reset_idle_timeout(ctx);

        let member_id = self.member_id;
        ctx.wait(wrap_future(
            self.room
                .send(RpcConnectionEstablished {
                    member_id: self.member_id,
                    connection: Box::new(ctx.address()),
                })
                .map(|_| ())
                .map_err(move |err| {
                    error!(
                        "WsSession of member {} failed to join Room, because: \
                         {:?}",
                        member_id, err,
                    )
                }),
        ));
    }

    fn stopped(&mut self, _ctx: &mut Self::Context) {
        debug!("Stopped WsSession for member {}", self.member_id);
    }
}

impl RpcConnection for Addr<WsSession> {
    /// Closes [`WsSession`] by sending itself "normal closure" close message.
    fn close(&mut self) -> Box<dyn Future<Item = (), Error = ()>> {
        let fut = self
            .send(Close {
                reason: Some(ws::CloseCode::Normal.into()),
            })
            .map_err(|_| ());
        Box::new(fut)
    }

    fn send_event(&self, event: Event) {
        self.do_send(event);
    }
}

/// Message for closing [`WsSession`].
#[derive(Message)]
pub struct Close {
    reason: Option<CloseReason>,
}

impl Handler<Close> for WsSession {
    type Result = ();

    /// Closes WebSocket connection and stops [`Actor`] of [`WsSession`].
    fn handle(&mut self, close: Close, ctx: &mut Self::Context) {
        debug!("Closing WsSession for member {}", self.member_id);
        self.closed_by_server = true;
        ctx.close(close.reason);
        ctx.stop();
    }
}

/// Message for keeping client WebSocket connection alive.
#[derive(Debug, Deserialize, Message, Serialize)]
pub enum Heartbeat {
    /// `ping` message that WebSocket client is expected to send to the server
    /// periodically.
    #[serde(rename = "ping")]
    Ping(usize),
    /// `pong` message that server answers with to WebSocket client in response
    /// to received `ping` message.
    #[serde(rename = "pong")]
    Pong(usize),
}

impl Handler<Heartbeat> for WsSession {
    type Result = ();

    /// Answers with `Heartbeat::Pong` message to WebSocket client in response
    /// to the received `Heartbeat::Ping` message.
    fn handle(&mut self, msg: Heartbeat, ctx: &mut Self::Context) {
        if let Heartbeat::Ping(n) = msg {
            trace!("Received ping: {}", n);
            ctx.text(serde_json::to_string(&Heartbeat::Pong(n)).unwrap())
        }
    }
}

impl Handler<Event> for WsSession {
    type Result = ();

    fn handle(&mut self, event: Event, ctx: &mut Self::Context) {
        trace!("Send event: {:?}", event);
        ctx.text(serde_json::to_string(&event).unwrap())
    }
}

impl StreamHandler<ws::Message, ws::ProtocolError> for WsSession {
    /// Handles arbitrary [`ws::Message`] received from WebSocket client.
    fn handle(&mut self, msg: ws::Message, ctx: &mut Self::Context) {
        debug!(
            "Received WS message: {:?} from member {}",
            msg, self.member_id
        );
        match msg {
            ws::Message::Text(text) => {
                self.reset_idle_timeout(ctx);
                if let Ok(msg) = serde_json::from_str::<Heartbeat>(&text) {
                    ctx.notify(msg);
                }
                if let Ok(command) = serde_json::from_str::<Command>(&text) {
                    let member_id = self.member_id;
                    ctx.wait(wrap_future(
                        self.room
                            .send(command)
                            .and_then(move |res| match res {
                                Ok(_) => future::ok(()),
                                Err(err) => {
                                    error!(
                                        "Command from member {} handle \
                                         failed, because: {:?}",
                                        member_id, err,
                                    );
                                    future::ok(())
                                }
                            })
                            .map_err(|_| ()),
                    ));
                }
            }
            ws::Message::Close(reason) => {
                if !self.closed_by_server {
                    debug!(
                        "Send close frame with reason {:?} for member {}",
                        reason, self.member_id
                    );
                    let member_id = self.member_id;
                    ctx.wait(wrap_future(
                        self.room
                            .send(RpcConnectionClosed {
                                member_id: self.member_id,
                                reason: RpcConnectionClosedReason::Disconnected,
                            })
                            .map_err(move |err| {
                                error!(
                                    "WsSession of member {} failed to remove \
                                     from Room, because: {:?}",
                                    member_id, err,
                                )
                            }),
                    ));
                    ctx.close(reason);
                }
            }
            _ => error!(
                "Unsupported client message from member {}",
                self.member_id
            ),
        }
=======
    pub fn send_event(
        &self,
        event: Event,
    ) -> impl Future<Item = (), Error = ()> {
        self.connection.send_event(event)
    }

    pub fn set_connection(
        &mut self,
        connection: Box<dyn RpcConnection>,
    ) -> impl Future<Item = (), Error = ()> {
        let fut = self.connection.close();
        self.connection = connection;
        fut
>>>>>>> 30550cd3
    }
}<|MERGE_RESOLUTION|>--- conflicted
+++ resolved
@@ -1,30 +1,8 @@
-<<<<<<< HEAD
-//! WebSocket session.
-
-use std::time::Duration;
-
-use actix::{
-    fut::wrap_future, Actor, ActorContext, Addr, AsyncContext, Handler,
-    Message, SpawnHandle, StreamHandler,
-};
-use actix_web::ws::{self, CloseReason};
-use futures::{future, Future};
-use serde::{Deserialize, Serialize};
-
-use crate::{
-    api::client::{
-        Command, Event, Room, RpcConnection, RpcConnectionClosed,
-        RpcConnectionClosedReason, RpcConnectionEstablished,
-    },
-    api::control::member::Id as MemberId,
-    log::prelude::*,
-=======
 use futures::Future;
 
 use crate::api::{
     client::{Event, RpcConnection},
     control::member::Id as MemberId,
->>>>>>> 30550cd3
 };
 
 #[derive(Debug)]
@@ -46,207 +24,6 @@
         }
     }
 
-<<<<<<< HEAD
-    /// Resets idle handler watchdog.
-    fn reset_idle_timeout(&mut self, ctx: &mut <Self as Actor>::Context) {
-        if let Some(handler) = self.idle_handler {
-            ctx.cancel_future(handler);
-        }
-
-        self.idle_handler =
-            Some(ctx.run_later(CLIENT_IDLE_TIMEOUT, |sess, ctx| {
-                info!("WsConnection with member {} is idle", sess.member_id);
-
-                let member_id = sess.member_id;
-                ctx.wait(wrap_future(
-                    sess.room
-                        .send(RpcConnectionClosed {
-                            member_id,
-                            reason: RpcConnectionClosedReason::Idle,
-                        })
-                        .map_err(move |err| {
-                            error!(
-                                "WsSession of member {} failed to remove from \
-                                 Room, because: {:?}",
-                                member_id, err,
-                            )
-                        }),
-                ));
-
-                ctx.notify(Close {
-                    reason: Some(ws::CloseCode::Normal.into()),
-                });
-            }));
-    }
-}
-
-/// [`Actor`] implementation that provides an ergonomic way to deal with
-/// WebSocket connection lifecycle for [`WsSession`].
-impl Actor for WsSession {
-    type Context = ws::WebsocketContext<Self>;
-
-    /// Starts [`Heartbeat`] mechanism and sends [`RpcConnectionEstablished`]
-    /// signal to the [`Room`].
-    fn started(&mut self, ctx: &mut Self::Context) {
-        debug!("Started WsSession for member {}", self.member_id);
-
-        self.reset_idle_timeout(ctx);
-
-        let member_id = self.member_id;
-        ctx.wait(wrap_future(
-            self.room
-                .send(RpcConnectionEstablished {
-                    member_id: self.member_id,
-                    connection: Box::new(ctx.address()),
-                })
-                .map(|_| ())
-                .map_err(move |err| {
-                    error!(
-                        "WsSession of member {} failed to join Room, because: \
-                         {:?}",
-                        member_id, err,
-                    )
-                }),
-        ));
-    }
-
-    fn stopped(&mut self, _ctx: &mut Self::Context) {
-        debug!("Stopped WsSession for member {}", self.member_id);
-    }
-}
-
-impl RpcConnection for Addr<WsSession> {
-    /// Closes [`WsSession`] by sending itself "normal closure" close message.
-    fn close(&mut self) -> Box<dyn Future<Item = (), Error = ()>> {
-        let fut = self
-            .send(Close {
-                reason: Some(ws::CloseCode::Normal.into()),
-            })
-            .map_err(|_| ());
-        Box::new(fut)
-    }
-
-    fn send_event(&self, event: Event) {
-        self.do_send(event);
-    }
-}
-
-/// Message for closing [`WsSession`].
-#[derive(Message)]
-pub struct Close {
-    reason: Option<CloseReason>,
-}
-
-impl Handler<Close> for WsSession {
-    type Result = ();
-
-    /// Closes WebSocket connection and stops [`Actor`] of [`WsSession`].
-    fn handle(&mut self, close: Close, ctx: &mut Self::Context) {
-        debug!("Closing WsSession for member {}", self.member_id);
-        self.closed_by_server = true;
-        ctx.close(close.reason);
-        ctx.stop();
-    }
-}
-
-/// Message for keeping client WebSocket connection alive.
-#[derive(Debug, Deserialize, Message, Serialize)]
-pub enum Heartbeat {
-    /// `ping` message that WebSocket client is expected to send to the server
-    /// periodically.
-    #[serde(rename = "ping")]
-    Ping(usize),
-    /// `pong` message that server answers with to WebSocket client in response
-    /// to received `ping` message.
-    #[serde(rename = "pong")]
-    Pong(usize),
-}
-
-impl Handler<Heartbeat> for WsSession {
-    type Result = ();
-
-    /// Answers with `Heartbeat::Pong` message to WebSocket client in response
-    /// to the received `Heartbeat::Ping` message.
-    fn handle(&mut self, msg: Heartbeat, ctx: &mut Self::Context) {
-        if let Heartbeat::Ping(n) = msg {
-            trace!("Received ping: {}", n);
-            ctx.text(serde_json::to_string(&Heartbeat::Pong(n)).unwrap())
-        }
-    }
-}
-
-impl Handler<Event> for WsSession {
-    type Result = ();
-
-    fn handle(&mut self, event: Event, ctx: &mut Self::Context) {
-        trace!("Send event: {:?}", event);
-        ctx.text(serde_json::to_string(&event).unwrap())
-    }
-}
-
-impl StreamHandler<ws::Message, ws::ProtocolError> for WsSession {
-    /// Handles arbitrary [`ws::Message`] received from WebSocket client.
-    fn handle(&mut self, msg: ws::Message, ctx: &mut Self::Context) {
-        debug!(
-            "Received WS message: {:?} from member {}",
-            msg, self.member_id
-        );
-        match msg {
-            ws::Message::Text(text) => {
-                self.reset_idle_timeout(ctx);
-                if let Ok(msg) = serde_json::from_str::<Heartbeat>(&text) {
-                    ctx.notify(msg);
-                }
-                if let Ok(command) = serde_json::from_str::<Command>(&text) {
-                    let member_id = self.member_id;
-                    ctx.wait(wrap_future(
-                        self.room
-                            .send(command)
-                            .and_then(move |res| match res {
-                                Ok(_) => future::ok(()),
-                                Err(err) => {
-                                    error!(
-                                        "Command from member {} handle \
-                                         failed, because: {:?}",
-                                        member_id, err,
-                                    );
-                                    future::ok(())
-                                }
-                            })
-                            .map_err(|_| ()),
-                    ));
-                }
-            }
-            ws::Message::Close(reason) => {
-                if !self.closed_by_server {
-                    debug!(
-                        "Send close frame with reason {:?} for member {}",
-                        reason, self.member_id
-                    );
-                    let member_id = self.member_id;
-                    ctx.wait(wrap_future(
-                        self.room
-                            .send(RpcConnectionClosed {
-                                member_id: self.member_id,
-                                reason: RpcConnectionClosedReason::Disconnected,
-                            })
-                            .map_err(move |err| {
-                                error!(
-                                    "WsSession of member {} failed to remove \
-                                     from Room, because: {:?}",
-                                    member_id, err,
-                                )
-                            }),
-                    ));
-                    ctx.close(reason);
-                }
-            }
-            _ => error!(
-                "Unsupported client message from member {}",
-                self.member_id
-            ),
-        }
-=======
     pub fn send_event(
         &self,
         event: Event,
@@ -261,6 +38,5 @@
         let fut = self.connection.close();
         self.connection = connection;
         fut
->>>>>>> 30550cd3
     }
 }