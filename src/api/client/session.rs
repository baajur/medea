--- conflicted
+++ resolved
@@ -8,11 +8,7 @@
 };
 use actix_web::ws::{self, CloseReason, WebsocketContext};
 use futures::future::Future;
-<<<<<<< HEAD
-use protocol::{ClientMsg, ServerMsg};
-=======
 use medea_client_api_proto::{ClientMsg, ServerMsg};
->>>>>>> 0c8a3aa5
 
 use crate::{
     api::{
