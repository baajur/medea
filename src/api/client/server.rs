--- conflicted
+++ resolved
@@ -94,15 +94,7 @@
             1 => Member{id: 1, credentials: "caller_credentials".to_owned()},
             2 => Member{id: 2, credentials: "responder_credentials".to_owned()},
         };
-<<<<<<< HEAD
         let room = Arbiter::start(move |_| Room::new(1, members));
-=======
-        let room = Arbiter::start(move |_| Room {
-            id: 1,
-            members,
-            connections: HashMap::new(),
-        });
->>>>>>> 04702010
         let rooms = hashmap! {1 => room};
         RoomsRepository::new(rooms)
     }
