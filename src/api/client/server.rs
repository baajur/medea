--- conflicted
+++ resolved
@@ -6,8 +6,8 @@
 use actix_web::{
     dev::Server as ActixServer,
     middleware,
-    web::{Data, Path, Payload},
-    App, Error, HttpRequest, HttpResponse, HttpServer,
+    web::{resource, Data, Path, Payload},
+    App, HttpRequest, HttpResponse, HttpServer,
 };
 use actix_web_actors::ws;
 use futures::{
@@ -26,12 +26,8 @@
     },
     conf::{Conf, Rpc},
     log::prelude::*,
-<<<<<<< HEAD
+    shutdown::ShutdownGracefully,
     signalling::room_repo::RoomsRepository,
-=======
-    shutdown::ShutdownGracefully,
-    signalling::{RoomId, RoomsRepository},
->>>>>>> c02e701c
 };
 
 /// Parameters of new WebSocket connection creation HTTP request.
@@ -52,7 +48,7 @@
     info: Path<RequestParams>,
     state: Data<Context>,
     payload: Payload,
-) -> impl Future<Item = HttpResponse, Error = Error> {
+) -> impl Future<Item = HttpResponse, Error = actix_web::Error> {
     debug!("Request params: {:?}", info);
 
     match state.rooms.get(&info.room_id) {
@@ -93,27 +89,6 @@
     pub config: Rpc,
 }
 
-<<<<<<< HEAD
-/// Starts HTTP server for handling WebSocket connections of Client API.
-pub fn run(rooms: RoomsRepository, config: Conf) -> io::Result<()> {
-    let server_addr = config.server.bind_addr();
-    HttpServer::new(move || {
-        App::new()
-            .data(Context {
-                rooms: rooms.clone(),
-                config: config.rpc.clone(),
-            })
-            .wrap(middleware::Logger::default())
-            .service(
-                actix_web::web::resource(
-                    "/ws/{room_id}/{member_id}/{credentials}",
-                )
-                .route(actix_web::web::get().to_async(ws_index)),
-            )
-    })
-    .bind(server_addr)?
-    .start();
-=======
 /// HTTP server that handles WebSocket connections of Client API.
 pub struct Server(ActixServer);
 
@@ -139,7 +114,6 @@
         .start();
 
         info!("Started Client API HTTP server on {}", server_addr);
->>>>>>> c02e701c
 
         Ok(Self(server).start())
     }
@@ -166,50 +140,41 @@
 mod test {
     use std::{ops::Add, thread, time::Duration};
 
-<<<<<<< HEAD
-    use actix::{Actor as _, Arbiter};
-=======
->>>>>>> c02e701c
     use actix_http::{ws::Message, HttpService};
     use actix_http_test::{TestServer, TestServerRuntime};
-    use actix_web::App;
     use futures::{future::IntoFuture as _, sink::Sink as _, Stream as _};
 
     use crate::{
-<<<<<<< HEAD
-        api::control,
-        conf::{Conf, Server, Turn},
-        signalling::Room,
-        turn::new_turn_auth_service_mock,
-=======
         api::control::Member, conf::Conf, media::create_peers,
         signalling::Room, turn::new_turn_auth_service_mock,
->>>>>>> c02e701c
     };
 
     use super::*;
 
     /// Creates [`RoomsRepository`] for tests filled with a single [`Room`].
     fn room(conf: Rpc) -> RoomsRepository {
-        let room_spec =
-            control::load_from_yaml_file("tests/specs/pub_sub_video_call.yml")
-                .unwrap();
-
-        let room_id = room_spec.id.clone();
-        let client_room = Room::start_in_arbiter(&Arbiter::new(), move |_| {
-            let client_room = Room::new(
-                &room_spec,
-                conf.reconnect_timeout,
-                new_turn_auth_service_mock(),
-            )
-            .unwrap();
-            client_room
-        });
-        let room_hash_map = hashmap! {
-            room_id => client_room,
+        let members = hashmap! {
+            1 => Member{
+                id: 1,
+                credentials: "caller_credentials".into(),
+                ice_user: None
+            },
+            2 => Member{
+                id: 2,
+                credentials: "responder_credentials".into(),
+                ice_user: None
+            },
         };
-
-        RoomsRepository::new(room_hash_map)
+        let room = Room::new(
+            1,
+            members,
+            create_peers(1, 2),
+            conf.reconnect_timeout,
+            new_turn_auth_service_mock(),
+        )
+        .start();
+        let rooms = hashmap! {1 => room};
+        RoomsRepository::new(rooms)
     }
 
     /// Creates test WebSocket server of Client API which can handle requests.
@@ -222,10 +187,8 @@
                         config: conf.rpc.clone(),
                     })
                     .service(
-                        actix_web::web::resource(
-                            "/ws/{room_id}/{member_id}/{credentials}",
-                        )
-                        .route(actix_web::web::get().to_async(ws_index)),
+                        resource("/ws/{room_id}/{member_id}/{credentials}")
+                            .route(actix_web::web::get().to_async(ws_index)),
                     ),
             )
         })
@@ -240,8 +203,7 @@
         };
 
         let mut server = ws_server(conf.clone());
-        let socket =
-            server.ws_at("/ws/pub-sub-video-call/caller/test").unwrap();
+        let socket = server.ws_at("/ws/1/1/caller_credentials").unwrap();
 
         server
             .block_on(
