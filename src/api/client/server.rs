--- conflicted
+++ resolved
@@ -3,7 +3,7 @@
 use actix_web::{
     middleware,
     web::{Data, Path, Payload},
-    App, HttpRequest, HttpResponse, HttpServer,
+    App, Error, HttpRequest, HttpResponse, HttpServer,
 };
 use actix_web_actors::ws;
 use futures::{future, Future};
@@ -36,20 +36,15 @@
 /// Handles all HTTP requests, performs WebSocket handshake (upgrade) and starts
 /// new [`WsSession`] for WebSocket connection.
 fn ws_index(
-    request: HttpRequest,
+    r: HttpRequest,
     info: Path<RequestParams>,
     state: Data<Context>,
     payload: Payload,
-) -> impl Future<Item = HttpResponse, Error = actix_web::Error> {
+) -> impl Future<Item = HttpResponse, Error = Error> {
     debug!("Request params: {:?}", info);
 
-<<<<<<< HEAD
     match state.rooms.get(&info.room_id) {
-        Some(room) => Box::new(
-=======
-    match state.rooms.get(info.room_id) {
         Some(room) => future::Either::A(
->>>>>>> 22862994
             room.send(Authorize {
                 member_id: info.member_id.clone(),
                 credentials: info.credentials.clone(),
@@ -62,7 +57,7 @@
                         room,
                         state.config.idle_timeout,
                     ),
-                    &request,
+                    &r,
                     payload,
                 ),
                 Err(AuthorizationError::ParticipantNotExists) => {
