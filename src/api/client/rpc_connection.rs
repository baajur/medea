//! [`RpcConnection`] with related messages.
use actix::Message;
use futures::Future;
use protocol::{Command, Event};

use crate::api::control::MemberId;

use std::fmt;

macro_attr! {
    /// Wrapper [`Command`] for implements actix [`Message`].
    #[derive(Message, NewtypeFrom!)]
    #[rtype(result = "Result<(), ()>")]
    pub struct CommandMessage(Command);
}
macro_attr! {
    /// Wrapper [`Event`] for implements actix [`Message`].
    #[derive(Message, NewtypeFrom!)]
    pub struct EventMessage(Event);
}

/// Abstraction over RPC connection with some remote [`Member`].
pub trait RpcConnection: fmt::Debug + Send {
    /// Closes [`RpcConnection`].
    /// No [`RpcConnectionClosed`] signals should be emitted.
    /// Always returns success.
    fn close(&mut self) -> Box<dyn Future<Item = (), Error = ()>>;

    /// Sends [`Event`] to remote [`Member`].
    fn send_event(
        &self,
        msg: EventMessage,
    ) -> Box<dyn Future<Item = (), Error = ()>>;
}

/// Signal for authorizing new [`RpcConnection`] before establishing.
#[derive(Debug, Message)]
#[rtype(result = "Result<(), AuthorizationError>")]
pub struct Authorize {
    /// ID of [`Member`] to authorize [`RpcConnection`] for.
    pub member_id: MemberId,
    /// Credentials to authorize [`RpcConnection`] with.
    pub credentials: String, // TODO: &str when futures will allow references
}

/// Error of authorization [`RpcConnection`] in [`Room`].
#[derive(Debug)]
pub enum AuthorizationError {
    /// Authorizing [`Member`] does not exists in the [`Room`].
    MemberNotExists,
    /// Provided credentials are invalid.
    InvalidCredentials,
}

/// Signal of new [`RpcConnection`] being established with specified [`Member`].
/// Transport should consider dropping connection if message result is err.
#[derive(Debug, Message)]
#[rtype(result = "Result<(), ()>")]
#[allow(clippy::module_name_repetitions)]
pub struct RpcConnectionEstablished {
    /// ID of [`Member`] that establishes [`RpcConnection`].
    pub member_id: MemberId,
    /// Established [`RpcConnection`].
    pub connection: Box<dyn RpcConnection>,
}
/// Signal of existing [`RpcConnection`] of specified [`Member`] being closed.
#[derive(Debug, Message)]
#[allow(clippy::module_name_repetitions)]
pub struct RpcConnectionClosed {
    /// ID of [`Member`] which [`RpcConnection`] is closed.
    pub member_id: MemberId,
    /// Reason of why [`RpcConnection`] is closed.
    pub reason: ClosedReason,
}

/// Reasons of why [`RpcConnection`] may be closed.
#[derive(Debug)]
pub enum ClosedReason {
    /// [`RpcConnection`] was irrevocably closed.
    Closed,
    /// [`RpcConnection`] was lost, but may be reestablished.
    Lost,
}

#[cfg(test)]
pub mod test {
    use std::sync::{
        atomic::{AtomicUsize, Ordering},
        Arc, Mutex,
    };

    use actix::{
        Actor, ActorContext, Addr, AsyncContext, Context, Handler, Message,
        System,
    };
    use futures::future::Future;
    use protocol::{Command, Event};

    use crate::api::protocol::IceCandidate;
    use crate::{
        api::{
            client::rpc_connection::{
                ClosedReason, CommandMessage, EventMessage, RpcConnection,
                RpcConnectionClosed, RpcConnectionEstablished,
            },
            control::MemberId,
        },
        signalling::Room,
    };

    /// [`RpcConnection`] impl convenient for testing.
    #[derive(Debug, Clone)]
    pub struct TestConnection {
        pub member_id: MemberId,
        pub room: Addr<Room>,
        pub events: Arc<Mutex<Vec<String>>>,
        pub stopped: Arc<AtomicUsize>,
    }

    impl Actor for TestConnection {
        type Context = Context<Self>;

        fn started(&mut self, ctx: &mut Self::Context) {
            self.room
                .try_send(RpcConnectionEstablished {
                    member_id: self.member_id,
                    connection: Box::new(ctx.address()),
                })
                .unwrap();
        }

        fn stopped(&mut self, _ctx: &mut Self::Context) {
            self.stopped.fetch_add(1, Ordering::Relaxed);
            if self.stopped.load(Ordering::Relaxed) > 1 {
                System::current().stop()
            }
        }
    }

    #[derive(Message)]
    struct Close;

    impl Handler<Close> for TestConnection {
        type Result = ();

        fn handle(&mut self, _: Close, ctx: &mut Self::Context) {
            ctx.stop()
        }
    }

    impl Handler<EventMessage> for TestConnection {
        type Result = ();

        fn handle(&mut self, msg: EventMessage, _ctx: &mut Self::Context) {
            let mut events = self.events.lock().unwrap();
            let event = msg.into();
            events.push(serde_json::to_string(&event).unwrap());
            match event {
                Event::PeerCreated {
                    peer_id,
                    sdp_offer,
                    tracks: _,
                } => {
                    match sdp_offer {
                        Some(_) => self.room.do_send(CommandMessage::from(
                            Command::MakeSdpAnswer {
                                peer_id,
                                sdp_answer: "responder_answer".into(),
                            },
                        )),
                        None => self.room.do_send(CommandMessage::from(
                            Command::MakeSdpOffer {
                                peer_id,
                                sdp_offer: "caller_offer".into(),
                            },
                        )),
                    }
<<<<<<< HEAD
                    self.room.do_send(CommandMessage::from(
                        Command::SetIceCandidate {
                            peer_id,
                            candidate: "ice_candidate".into(),
                        },
                    ))
=======
                    self.room.do_send(Command::SetIceCandidate {
                        peer_id,
                        candidate: IceCandidate {
                            candidate: "ice_candidate".to_owned(),
                            sdp_m_line_index: None,
                            sdp_mid: None,
                        },
                    })
>>>>>>> a3ad1345
                }
                Event::IceCandidateDiscovered {
                    peer_id: _,
                    candidate: _,
                } => {
                    self.room.do_send(RpcConnectionClosed {
                        member_id: self.member_id,
                        reason: ClosedReason::Closed,
                    });
                }
                Event::PeersRemoved { peer_ids: _ } => {}
                Event::SdpAnswerMade {
                    peer_id: _,
                    sdp_answer: _,
                } => {}
            }
        }
    }

    impl RpcConnection for Addr<TestConnection> {
        fn close(&mut self) -> Box<dyn Future<Item = (), Error = ()>> {
            let fut = self.send(Close {}).map_err(|_| ());
            Box::new(fut)
        }

        fn send_event(
            &self,
            msg: EventMessage,
        ) -> Box<dyn Future<Item = (), Error = ()>> {
            let fut = self.send(msg).map_err(|_| ());
            Box::new(fut)
        }
    }
}<|MERGE_RESOLUTION|>--- conflicted
+++ resolved
@@ -96,7 +96,6 @@
     use futures::future::Future;
     use protocol::{Command, Event};
 
-    use crate::api::protocol::IceCandidate;
     use crate::{
         api::{
             client::rpc_connection::{
@@ -175,23 +174,16 @@
                             },
                         )),
                     }
-<<<<<<< HEAD
                     self.room.do_send(CommandMessage::from(
                         Command::SetIceCandidate {
                             peer_id,
-                            candidate: "ice_candidate".into(),
+                            candidate: IceCandidate {
+                                candidate: "ice_candidate".to_owned(),
+                                sdp_m_line_index: None,
+                                sdp_mid: None,
+                            },
                         },
                     ))
-=======
-                    self.room.do_send(Command::SetIceCandidate {
-                        peer_id,
-                        candidate: IceCandidate {
-                            candidate: "ice_candidate".to_owned(),
-                            sdp_m_line_index: None,
-                            sdp_mid: None,
-                        },
-                    })
->>>>>>> a3ad1345
                 }
                 Event::IceCandidateDiscovered {
                     peer_id: _,
