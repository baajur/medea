//! [`RpcConnection`] with related messages.
//!
//! [`RpcConnection`]: crate::api::client::rpc_connection::RpcConnection

use std::fmt;

use actix::Message;
use derive_more::{From, Into};
use futures::Future;
use medea_client_api_proto::{CloseDescription, Command, Event};

use crate::api::control::MemberId;

/// Newtype for [`Command`] with actix [`Message`] implementation.
#[derive(From, Into, Message)]
#[rtype(result = "Result<(), ()>")]
pub struct CommandMessage(Command);

/// Newtype for [`Event`] with actix [`Message`] implementation.
#[derive(From, Into, Message)]
pub struct EventMessage(Event);

/// Abstraction over RPC connection with some remote [`Member`].
///
/// [`Member`]: crate::signalling::elements::member::Member
pub trait RpcConnection: fmt::Debug + Send {
    /// Closes [`RpcConnection`] and sends [`CloseDescription`] to the client
    /// (in WebSocket implementation description will be sent in a [Close]
    /// frame).
    ///
    /// No [`RpcConnectionClosed`] signals should be emitted.
<<<<<<< HEAD
    /// Always returns success.
=======
    ///
    /// Always succeeds.
    ///
    /// [Close]: https://tools.ietf.org/html/rfc6455#section-5.5.1
>>>>>>> 6b07bbc9
    fn close(
        &mut self,
        close_description: CloseDescription,
    ) -> Box<dyn Future<Item = (), Error = ()>>;

    /// Sends [`Event`] to remote [`Member`].
    ///
    /// [`Member`]: crate::signalling::elements::member::Member
    fn send_event(
        &self,
        msg: EventMessage,
    ) -> Box<dyn Future<Item = (), Error = ()>>;
}

/// Signal for authorizing new [`RpcConnection`] before establishing.
#[derive(Debug, Message)]
#[rtype(result = "Result<(), AuthorizationError>")]
pub struct Authorize {
    /// ID of [`Member`] to authorize [`RpcConnection`] for.
    ///
    /// [`Member`]: crate::signalling::elements::member::Member
    pub member_id: MemberId,
    /// Credentials to authorize [`RpcConnection`] with.
    pub credentials: String, // TODO: &str when futures will allow references
}

/// Error of authorization [`RpcConnection`] in [`Room`].
///
/// [`Room`]: crate::signalling::Room
#[derive(Debug)]
pub enum AuthorizationError {
    /// Authorizing [`Member`] does not exists in the [`Room`].
    ///
    /// [`Member`]: crate::signalling::elements::member::Member
    /// [`Room`]: crate::signalling::Room
    MemberNotExists,
    /// Provided credentials are invalid.
    InvalidCredentials,
}

/// Signal of new [`RpcConnection`] being established with specified [`Member`].
/// Transport should consider dropping connection if message result is err.
///
/// [`Member`]: crate::signalling::elements::member::Member
#[derive(Debug, Message)]
#[rtype(result = "Result<(), ()>")]
#[allow(clippy::module_name_repetitions)]
pub struct RpcConnectionEstablished {
    /// ID of [`Member`] that establishes [`RpcConnection`].
    ///
    /// [`Member`]: crate::signalling::elements::member::Member
    pub member_id: MemberId,
    /// Established [`RpcConnection`].
    pub connection: Box<dyn RpcConnection>,
}
/// Signal of existing [`RpcConnection`] of specified [`Member`] being closed.
///
/// [`Member`]: crate::signalling::elements::member::Member
#[derive(Debug, Message)]
#[allow(clippy::module_name_repetitions)]
pub struct RpcConnectionClosed {
    /// ID of [`Member`] which [`RpcConnection`] is closed.
    ///
    /// [`Member`]: crate::signalling::elements::member::Member
    pub member_id: MemberId,
    /// Reason of why [`RpcConnection`] is closed.
    pub reason: ClosedReason,
}

/// Reasons of why [`RpcConnection`] may be closed.
#[derive(Debug)]
pub enum ClosedReason {
    /// [`RpcConnection`] was irrevocably closed.
    Closed,
    /// [`RpcConnection`] was lost, but may be reestablished.
    Lost,
}<|MERGE_RESOLUTION|>--- conflicted
+++ resolved
@@ -29,14 +29,10 @@
     /// frame).
     ///
     /// No [`RpcConnectionClosed`] signals should be emitted.
-<<<<<<< HEAD
-    /// Always returns success.
-=======
     ///
     /// Always succeeds.
     ///
     /// [Close]: https://tools.ietf.org/html/rfc6455#section-5.5.1
->>>>>>> 6b07bbc9
     fn close(
         &mut self,
         close_description: CloseDescription,
