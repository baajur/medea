//! Medea media server application.

#[macro_use]
pub mod utils;
pub mod api;
pub mod conf;
pub mod log;
pub mod media;
pub mod shutdown;
pub mod signalling;
pub mod turn;

use std::sync::Arc;

use crate::{conf::Conf, turn::BoxedTurnAuthService};

<<<<<<< HEAD
/// Global app context.
#[derive(Debug, Clone)]
pub struct AppContext {
    pub config: Arc<Conf>,
    pub turn_service: Arc<BoxedTurnAuthService>,
=======
use crate::{
    api::control::{load_static_specs_from_dir, RoomId},
    conf::Conf,
    shutdown::GracefulShutdown,
    signalling::{room::RoomError, Room},
    turn::{service, TurnServiceErr},
};
use futures::future::Either;

/// Errors which can happen while server starting.
#[derive(Debug, Fail)]
pub enum ServerStartError {
    /// Duplicate [`RoomId`] founded.
    #[fail(display = "Duplicate of room ID '{:?}'", _0)]
    DuplicateRoomId(RoomId),

    /// Some error happened while loading spec.
    #[fail(display = "Failed to load specs. {}", _0)]
    LoadSpec(failure::Error),

    /// Some error happened while creating new room from spec.
    #[fail(display = "Bad room spec. {}", _0)]
    BadRoomSpec(String),

    /// Unexpected error returned from room.
    #[fail(display = "Unknown room error.")]
    UnknownRoomError,
>>>>>>> 8e891890
}

impl AppContext {
    pub fn new(config: Conf, turn: BoxedTurnAuthService) -> Self {
        Self {
            config: Arc::new(config),
            turn_service: Arc::new(turn),
        }
    }
<<<<<<< HEAD
=======
}

/// Parses static [`Room`]s from config and starts them in separate arbiters.
///
/// Returns [`ServerStartError::DuplicateRoomId`] if find duplicated room ID.
///
/// Returns [`ServerStartError::LoadSpec`] if some error happened
/// while loading spec.
///
/// Returns [`ServerStartError::BadRoomSpec`]
/// if some error happened while creating room from spec.
// This is not the most beautiful solution, but at the moment let it be. In the
// 32-grpc-dynamic-control-api branch, this logic is changed and everything will
// look better.
pub fn start_static_rooms(
    conf: &Conf,
) -> impl Future<
    Item = Result<
        (HashMap<RoomId, Addr<Room>>, Addr<GracefulShutdown>),
        ServerStartError,
    >,
    Error = TurnServiceErr,
> {
    let graceful_shutdown =
        GracefulShutdown::new(conf.shutdown.timeout).start();
    let config = conf.clone();
    if let Some(static_specs_path) = config.server.static_specs_path.clone() {
        Either::A(
            service::new_turn_auth_service(&config.turn)
                .map(Arc::new)
                .map(move |turn_auth_service| {
                    let room_specs =
                        match load_static_specs_from_dir(static_specs_path) {
                            Ok(r) => r,
                            Err(e) => {
                                return Err(ServerStartError::LoadSpec(e))
                            }
                        };
                    let mut rooms = HashMap::new();
                    let arbiter = Arbiter::new();

                    for spec in room_specs {
                        if rooms.contains_key(spec.id()) {
                            return Err(ServerStartError::DuplicateRoomId(
                                spec.id().clone(),
                            ));
                        }

                        let room_id = spec.id().clone();
                        let rpc_reconnect_timeout =
                            config.rpc.reconnect_timeout;
                        let turn_cloned = Arc::clone(&turn_auth_service);
                        let room =
                            Room::start_in_arbiter(&arbiter, move |_| {
                                Room::new(
                                    &spec,
                                    rpc_reconnect_timeout,
                                    turn_cloned,
                                )
                                .unwrap()
                            });
                        graceful_shutdown.do_send(shutdown::Subscribe(
                            shutdown::Subscriber {
                                addr: room.clone().recipient(),
                                priority: shutdown::Priority(2),
                            },
                        ));
                        rooms.insert(room_id, room);
                    }

                    Ok((rooms, graceful_shutdown))
                }),
        )
    } else {
        Either::B(futures::future::ok(Ok((HashMap::new(), graceful_shutdown))))
    }
>>>>>>> 8e891890
}<|MERGE_RESOLUTION|>--- conflicted
+++ resolved
@@ -14,41 +14,11 @@
 
 use crate::{conf::Conf, turn::BoxedTurnAuthService};
 
-<<<<<<< HEAD
 /// Global app context.
 #[derive(Debug, Clone)]
 pub struct AppContext {
     pub config: Arc<Conf>,
     pub turn_service: Arc<BoxedTurnAuthService>,
-=======
-use crate::{
-    api::control::{load_static_specs_from_dir, RoomId},
-    conf::Conf,
-    shutdown::GracefulShutdown,
-    signalling::{room::RoomError, Room},
-    turn::{service, TurnServiceErr},
-};
-use futures::future::Either;
-
-/// Errors which can happen while server starting.
-#[derive(Debug, Fail)]
-pub enum ServerStartError {
-    /// Duplicate [`RoomId`] founded.
-    #[fail(display = "Duplicate of room ID '{:?}'", _0)]
-    DuplicateRoomId(RoomId),
-
-    /// Some error happened while loading spec.
-    #[fail(display = "Failed to load specs. {}", _0)]
-    LoadSpec(failure::Error),
-
-    /// Some error happened while creating new room from spec.
-    #[fail(display = "Bad room spec. {}", _0)]
-    BadRoomSpec(String),
-
-    /// Unexpected error returned from room.
-    #[fail(display = "Unknown room error.")]
-    UnknownRoomError,
->>>>>>> 8e891890
 }
 
 impl AppContext {
@@ -58,83 +28,4 @@
             turn_service: Arc::new(turn),
         }
     }
-<<<<<<< HEAD
-=======
-}
-
-/// Parses static [`Room`]s from config and starts them in separate arbiters.
-///
-/// Returns [`ServerStartError::DuplicateRoomId`] if find duplicated room ID.
-///
-/// Returns [`ServerStartError::LoadSpec`] if some error happened
-/// while loading spec.
-///
-/// Returns [`ServerStartError::BadRoomSpec`]
-/// if some error happened while creating room from spec.
-// This is not the most beautiful solution, but at the moment let it be. In the
-// 32-grpc-dynamic-control-api branch, this logic is changed and everything will
-// look better.
-pub fn start_static_rooms(
-    conf: &Conf,
-) -> impl Future<
-    Item = Result<
-        (HashMap<RoomId, Addr<Room>>, Addr<GracefulShutdown>),
-        ServerStartError,
-    >,
-    Error = TurnServiceErr,
-> {
-    let graceful_shutdown =
-        GracefulShutdown::new(conf.shutdown.timeout).start();
-    let config = conf.clone();
-    if let Some(static_specs_path) = config.server.static_specs_path.clone() {
-        Either::A(
-            service::new_turn_auth_service(&config.turn)
-                .map(Arc::new)
-                .map(move |turn_auth_service| {
-                    let room_specs =
-                        match load_static_specs_from_dir(static_specs_path) {
-                            Ok(r) => r,
-                            Err(e) => {
-                                return Err(ServerStartError::LoadSpec(e))
-                            }
-                        };
-                    let mut rooms = HashMap::new();
-                    let arbiter = Arbiter::new();
-
-                    for spec in room_specs {
-                        if rooms.contains_key(spec.id()) {
-                            return Err(ServerStartError::DuplicateRoomId(
-                                spec.id().clone(),
-                            ));
-                        }
-
-                        let room_id = spec.id().clone();
-                        let rpc_reconnect_timeout =
-                            config.rpc.reconnect_timeout;
-                        let turn_cloned = Arc::clone(&turn_auth_service);
-                        let room =
-                            Room::start_in_arbiter(&arbiter, move |_| {
-                                Room::new(
-                                    &spec,
-                                    rpc_reconnect_timeout,
-                                    turn_cloned,
-                                )
-                                .unwrap()
-                            });
-                        graceful_shutdown.do_send(shutdown::Subscribe(
-                            shutdown::Subscriber {
-                                addr: room.clone().recipient(),
-                                priority: shutdown::Priority(2),
-                            },
-                        ));
-                        rooms.insert(room_id, room);
-                    }
-
-                    Ok((rooms, graceful_shutdown))
-                }),
-        )
-    } else {
-        Either::B(futures::future::ok(Ok((HashMap::new(), graceful_shutdown))))
-    }
->>>>>>> 8e891890
 }